"""
Tests for python wrapper of state space representation and filtering

Author: Chad Fulton
License: Simplified-BSD

References
----------

Kim, Chang-Jin, and Charles R. Nelson. 1999.
"State-Space Models with Regime Switching:
Classical and Gibbs-Sampling Approaches with Applications".
MIT Press Books. The MIT Press.
"""
from __future__ import division, absolute_import, print_function

import warnings
import numpy as np
import pandas as pd
import os

from statsmodels.tsa.statespace.representation import Representation
from statsmodels.tsa.statespace.kalman_filter import KalmanFilter, FilterResults, PredictionResults
from statsmodels.tsa.statespace import tools, sarimax
from .results import results_kalman_filter
from numpy.testing import assert_equal, assert_almost_equal, assert_raises, assert_allclose
from nose.exc import SkipTest

current_path = os.path.dirname(os.path.abspath(__file__))

clark1989_path = 'results' + os.sep + 'results_clark1989_R.csv'
clark1989_results = pd.read_csv(current_path + os.sep + clark1989_path)


class Clark1987(object):
    """
    Clark's (1987) univariate unobserved components model of real GDP (as
    presented in Kim and Nelson, 1999)

    Test data produced using GAUSS code described in Kim and Nelson (1999) and
    found at http://econ.korea.ac.kr/~cjkim/SSMARKOV.htm

    See `results.results_kalman_filter` for more information.
    """
    def __init__(self, dtype=float, **kwargs):
        self.true = results_kalman_filter.uc_uni
        self.true_states = pd.DataFrame(self.true['states'])

        # GDP, Quarterly, 1947.1 - 1995.3
        data = pd.DataFrame(
            self.true['data'],
            index=pd.date_range('1947-01-01', '1995-07-01', freq='QS'),
            columns=['GDP']
        )
        data['lgdp'] = np.log(data['GDP'])

        # Construct the statespace representation
        k_states = 4
        self.model = KalmanFilter(k_endog=1, k_states=k_states, **kwargs)
        self.model.bind(data['lgdp'].values)

        self.model.design[:, :, 0] = [1, 1, 0, 0]
        self.model.transition[([0, 0, 1, 1, 2, 3],
                               [0, 3, 1, 2, 1, 3],
                               [0, 0, 0, 0, 0, 0])] = [1, 1, 0, 0, 1, 1]
        self.model.selection = np.eye(self.model.k_states)

        # Update matrices with given parameters
        (sigma_v, sigma_e, sigma_w, phi_1, phi_2) = np.array(
            self.true['parameters']
        )
        self.model.transition[([1, 1], [1, 2], [0, 0])] = [phi_1, phi_2]
        self.model.state_cov[
            np.diag_indices(k_states)+(np.zeros(k_states, dtype=int),)] = [
            sigma_v**2, sigma_e**2, 0, sigma_w**2
        ]

        # Initialization
        initial_state = np.zeros((k_states,))
        initial_state_cov = np.eye(k_states)*100

        # Initialization: modification
        initial_state_cov = np.dot(
            np.dot(self.model.transition[:, :, 0], initial_state_cov),
            self.model.transition[:, :, 0].T
        )
        self.model.initialize_known(initial_state, initial_state_cov)

    def run_filter(self):
        # Filter the data
        self.results = self.model.filter()

    def test_loglike(self):
        assert_almost_equal(
            self.results.llf_obs[self.true['start']:].sum(),
            self.true['loglike'], 5
        )

    def test_filtered_state(self):
        assert_almost_equal(
            self.results.filtered_state[0][self.true['start']:],
            self.true_states.iloc[:, 0], 4
        )
        assert_almost_equal(
            self.results.filtered_state[1][self.true['start']:],
            self.true_states.iloc[:, 1], 4
        )
        assert_almost_equal(
            self.results.filtered_state[3][self.true['start']:],
            self.true_states.iloc[:, 2], 4
        )


class TestClark1987Single(Clark1987):
    """
    Basic single precision test for the loglikelihood and filtered states.
    """
    def __init__(self):
        raise SkipTest('Not implemented')
        super(TestClark1987Single, self).__init__(
            dtype=np.float32, conserve_memory=0
        )
        self.run_filter()


class TestClark1987Double(Clark1987):
    """
    Basic double precision test for the loglikelihood and filtered states.
    """
    def __init__(self):
        super(TestClark1987Double, self).__init__(
            dtype=float, conserve_memory=0
        )
        self.run_filter()


class TestClark1987SingleComplex(Clark1987):
    """
    Basic single precision complex test for the loglikelihood and filtered
    states.
    """
    def __init__(self):
        raise SkipTest('Not implemented')
        super(TestClark1987SingleComplex, self).__init__(
            dtype=np.complex64, conserve_memory=0
        )
        self.run_filter()


class TestClark1987DoubleComplex(Clark1987):
    """
    Basic double precision complex test for the loglikelihood and filtered
    states.
    """
    def __init__(self):
        super(TestClark1987DoubleComplex, self).__init__(
            dtype=complex, conserve_memory=0
        )
        self.run_filter()


class TestClark1987Conserve(Clark1987):
    """
    Memory conservation test for the loglikelihood and filtered states.
    """
    def __init__(self):
        super(TestClark1987Conserve, self).__init__(
            dtype=float, conserve_memory=0x01 | 0x02
        )
        self.run_filter()


class Clark1987Forecast(Clark1987):
    """
    Forecasting test for the loglikelihood and filtered states.
    """
    def __init__(self, dtype=float, nforecast=100, conserve_memory=0):
        super(Clark1987Forecast, self).__init__(
            dtype=dtype, conserve_memory=conserve_memory
        )
        self.nforecast = nforecast

        # Add missing observations to the end (to forecast)
        self.model.endog = np.array(
            np.r_[self.model.endog[0, :], [np.nan]*nforecast],
            ndmin=2, dtype=dtype, order="F"
        )
        self.model.nobs = self.model.endog.shape[1]

    def test_filtered_state(self):
        assert_almost_equal(
            self.results.filtered_state[0][self.true['start']:-self.nforecast],
            self.true_states.iloc[:, 0], 4
        )
        assert_almost_equal(
            self.results.filtered_state[1][self.true['start']:-self.nforecast],
            self.true_states.iloc[:, 1], 4
        )
        assert_almost_equal(
            self.results.filtered_state[3][self.true['start']:-self.nforecast],
            self.true_states.iloc[:, 2], 4
        )


class TestClark1987ForecastDouble(Clark1987Forecast):
    """
    Basic double forecasting test for the loglikelihood and filtered states.
    """
    def __init__(self):
        super(TestClark1987ForecastDouble, self).__init__()
        self.run_filter()


class TestClark1987ForecastDoubleComplex(Clark1987Forecast):
    """
    Basic double complex forecasting test for the loglikelihood and filtered
    states.
    """
    def __init__(self):
        super(TestClark1987ForecastDoubleComplex, self).__init__(
            dtype=complex
        )
        self.run_filter()


class TestClark1987ForecastConserve(Clark1987Forecast):
    """
    Memory conservation forecasting test for the loglikelihood and filtered
    states.
    """
    def __init__(self):
        super(TestClark1987ForecastConserve, self).__init__(
            dtype=float, conserve_memory=0x01 | 0x02
        )
        self.run_filter()


class TestClark1987ConserveAll(Clark1987):
    """
    Memory conservation forecasting test for the loglikelihood and filtered
    states.
    """
    def __init__(self):
        super(TestClark1987ConserveAll, self).__init__(
            dtype=float, conserve_memory=0x01 | 0x02 | 0x04 | 0x08
        )
        self.model.loglikelihood_burn = self.true['start']
        self.run_filter()

    def test_loglike(self):
        assert_almost_equal(
            self.results.llf_obs[0], self.true['loglike'], 5
        )

    def test_filtered_state(self):
        end = self.true_states.shape[0]
        assert_almost_equal(
            self.results.filtered_state[0][-1],
            self.true_states.iloc[end-1, 0], 4
        )
        assert_almost_equal(
            self.results.filtered_state[1][-1],
            self.true_states.iloc[end-1, 1], 4
        )


class Clark1989(object):
    """
    Clark's (1989) bivariate unobserved components model of real GDP (as
    presented in Kim and Nelson, 1999)

    Tests two-dimensional observation data.

    Test data produced using GAUSS code described in Kim and Nelson (1999) and
    found at http://econ.korea.ac.kr/~cjkim/SSMARKOV.htm

    See `results.results_kalman_filter` for more information.
    """
    def __init__(self, dtype=float, **kwargs):
        self.true = results_kalman_filter.uc_bi
        self.true_states = pd.DataFrame(self.true['states'])

        # GDP and Unemployment, Quarterly, 1948.1 - 1995.3
        data = pd.DataFrame(
            self.true['data'],
            index=pd.date_range('1947-01-01', '1995-07-01', freq='QS'),
            columns=['GDP', 'UNEMP']
        )[4:]
        data['GDP'] = np.log(data['GDP'])
        data['UNEMP'] = (data['UNEMP']/100)

        k_states = 6
        self.model = KalmanFilter(k_endog=2, k_states=k_states, **kwargs)
        self.model.bind(np.ascontiguousarray(data.values))

        # Statespace representation
        self.model.design[:, :, 0] = [[1, 1, 0, 0, 0, 0], [0, 0, 0, 0, 0, 1]]
        self.model.transition[
            ([0, 0, 1, 1, 2, 3, 4, 5],
             [0, 4, 1, 2, 1, 2, 4, 5],
             [0, 0, 0, 0, 0, 0, 0, 0])
        ] = [1, 1, 0, 0, 1, 1, 1, 1]
        self.model.selection = np.eye(self.model.k_states)

        # Update matrices with given parameters
        (sigma_v, sigma_e, sigma_w, sigma_vl, sigma_ec,
         phi_1, phi_2, alpha_1, alpha_2, alpha_3) = np.array(
            self.true['parameters'],
        )
        self.model.design[([1, 1, 1], [1, 2, 3], [0, 0, 0])] = [
            alpha_1, alpha_2, alpha_3
        ]
        self.model.transition[([1, 1], [1, 2], [0, 0])] = [phi_1, phi_2]
        self.model.obs_cov[1, 1, 0] = sigma_ec**2
        self.model.state_cov[
            np.diag_indices(k_states)+(np.zeros(k_states, dtype=int),)] = [
            sigma_v**2, sigma_e**2, 0, 0, sigma_w**2, sigma_vl**2
        ]

        # Initialization
        initial_state = np.zeros((k_states,))
        initial_state_cov = np.eye(k_states)*100

        # Initialization: self.modelification
        initial_state_cov = np.dot(
            np.dot(self.model.transition[:, :, 0], initial_state_cov),
            self.model.transition[:, :, 0].T
        )
        self.model.initialize_known(initial_state, initial_state_cov)

    def run_filter(self):
        # Filter the data
        self.results = self.model.filter()

    def test_loglike(self):
        assert_almost_equal(
            # self.results.llf_obs[self.true['start']:].sum(),
            self.results.llf_obs[0:].sum(),
            self.true['loglike'], 2
        )

    def test_filtered_state(self):
        assert_almost_equal(
            self.results.filtered_state[0][self.true['start']:],
            self.true_states.iloc[:, 0], 4
        )
        assert_almost_equal(
            self.results.filtered_state[1][self.true['start']:],
            self.true_states.iloc[:, 1], 4
        )
        assert_almost_equal(
            self.results.filtered_state[4][self.true['start']:],
            self.true_states.iloc[:, 2], 4
        )
        assert_almost_equal(
            self.results.filtered_state[5][self.true['start']:],
            self.true_states.iloc[:, 3], 4
        )


class TestClark1989(Clark1989):
    """
    Basic double precision test for the loglikelihood and filtered
    states with two-dimensional observation vector.
    """
    def __init__(self):
        super(TestClark1989, self).__init__(dtype=float, conserve_memory=0)
        self.run_filter()

    def test_kalman_gain(self):
        assert_allclose(self.results.kalman_gain.sum(axis=1).sum(axis=0),
                        clark1989_results['V1'], atol=1e-4)


class TestClark1989Conserve(Clark1989):
    """
    Memory conservation test for the loglikelihood and filtered states with
    two-dimensional observation vector.
    """
    def __init__(self):
        super(TestClark1989Conserve, self).__init__(
            dtype=float, conserve_memory=0x01 | 0x02
        )
        self.run_filter()


class Clark1989Forecast(Clark1989):
    """
    Memory conservation test for the loglikelihood and filtered states with
    two-dimensional observation vector.
    """
    def __init__(self, dtype=float, nforecast=100, conserve_memory=0):
        super(Clark1989Forecast, self).__init__(
            dtype=dtype, conserve_memory=conserve_memory
        )
        self.nforecast = nforecast

        # Add missing observations to the end (to forecast)
        self.model.endog = np.array(
            np.c_[
                self.model.endog,
                np.r_[[np.nan, np.nan]*nforecast].reshape(2, nforecast)
            ],
            ndmin=2, dtype=dtype, order="F"
        )
        self.model.nobs = self.model.endog.shape[1]

        self.run_filter()

    def test_filtered_state(self):
        assert_almost_equal(
            self.results.filtered_state[0][self.true['start']:-self.nforecast],
            self.true_states.iloc[:, 0], 4
        )
        assert_almost_equal(
            self.results.filtered_state[1][self.true['start']:-self.nforecast],
            self.true_states.iloc[:, 1], 4
        )
        assert_almost_equal(
            self.results.filtered_state[4][self.true['start']:-self.nforecast],
            self.true_states.iloc[:, 2], 4
        )
        assert_almost_equal(
            self.results.filtered_state[5][self.true['start']:-self.nforecast],
            self.true_states.iloc[:, 3], 4
        )


class TestClark1989ForecastDouble(Clark1989Forecast):
    """
    Basic double forecasting test for the loglikelihood and filtered states.
    """
    def __init__(self):
        super(TestClark1989ForecastDouble, self).__init__()
        self.run_filter()


class TestClark1989ForecastDoubleComplex(Clark1989Forecast):
    """
    Basic double complex forecasting test for the loglikelihood and filtered
    states.
    """
    def __init__(self):
        super(TestClark1989ForecastDoubleComplex, self).__init__(
            dtype=complex
        )
        self.run_filter()


class TestClark1989ForecastConserve(Clark1989Forecast):
    """
    Memory conservation forecasting test for the loglikelihood and filtered
    states.
    """
    def __init__(self):
        super(TestClark1989ForecastConserve, self).__init__(
            dtype=float, conserve_memory=0x01 | 0x02
        )
        self.run_filter()


class TestClark1989ConserveAll(Clark1989):
    """
    Memory conservation forecasting test for the loglikelihood and filtered
    states.
    """
    def __init__(self):
        super(TestClark1989ConserveAll, self).__init__(
            dtype=float, conserve_memory=0x01 | 0x02 | 0x04 | 0x08
        )
        # self.model.loglikelihood_burn = self.true['start']
        self.model.loglikelihood_burn = 0
        self.run_filter()

    def test_loglike(self):
        assert_almost_equal(
            self.results.llf_obs[0], self.true['loglike'], 2
        )

    def test_filtered_state(self):
        end = self.true_states.shape[0]
        assert_almost_equal(
            self.results.filtered_state[0][-1],
            self.true_states.iloc[end-1, 0], 4
        )
        assert_almost_equal(
            self.results.filtered_state[1][-1],
            self.true_states.iloc[end-1, 1], 4
        )
        assert_almost_equal(
            self.results.filtered_state[4][-1],
            self.true_states.iloc[end-1, 2], 4
        )
        assert_almost_equal(
            self.results.filtered_state[5][-1],
            self.true_states.iloc[end-1, 3], 4
        )


class TestClark1989PartialMissing(Clark1989):
    def __init__(self):
        super(TestClark1989PartialMissing, self).__init__()
        endog = self.model.endog
        endog[1,-51:] = np.NaN
        self.model.bind(endog)

        self.run_filter()

    def test_loglike(self):
        assert_allclose(self.results.llf_obs[0:].sum(), 1232.113456)

    def test_filtered_state(self):
        # Could do this, but no need really.
        pass

    def test_predicted_state(self):
        assert_allclose(
            self.results.predicted_state.T[1:], clark1989_results.iloc[:,1:],
            atol=1e-8
        )


# Miscellaneous coverage-related tests
def test_slice_notation():
    # Test setting and getting state space representation matrices using the
    # slice notation.

    endog = np.arange(10)*1.0
    mod = KalmanFilter(k_endog=1, k_states=2)
    mod.bind(endog)

    # Test invalid __setitem__
    def set_designs():
        mod['designs'] = 1
    def set_designs2():
        mod['designs',0,0] = 1
    def set_designs3():
        mod[0] = 1
    assert_raises(IndexError, set_designs)
    assert_raises(IndexError, set_designs2)
    assert_raises(IndexError, set_designs3)

    # Test invalid __getitem__
    assert_raises(IndexError, lambda: mod['designs'])
    assert_raises(IndexError, lambda: mod['designs',0,0,0])
    assert_raises(IndexError, lambda: mod[0])

    # Test valid __setitem__, __getitem__
    assert_equal(mod.design[0,0,0], 0)
    mod['design',0,0,0] = 1
    assert_equal(mod['design'].sum(), 1)
    assert_equal(mod.design[0,0,0], 1)
    assert_equal(mod['design',0,0,0], 1)

    # Test valid __setitem__, __getitem__ with unspecified time index
    mod['design'] = np.zeros(mod['design'].shape)
    assert_equal(mod.design[0,0], 0)
    mod['design',0,0] = 1
    assert_equal(mod.design[0,0], 1)
    assert_equal(mod['design',0,0], 1)


def test_representation():
    # Test Representation construction

    # Test an invalid number of states
    def zero_kstates():
        mod = Representation(1, 0)
    assert_raises(ValueError, zero_kstates)

    # Test an invalid endogenous array
    def empty_endog():
        endog = np.zeros((0,0))
        mod = Representation(endog, k_states=2)
    assert_raises(ValueError, empty_endog)

    # Test a Fortran-ordered endogenous array (which will be assumed to be in
    # wide format: k_endog x nobs)
    nobs = 10
    k_endog = 2
    endog = np.asfortranarray(np.arange(nobs*k_endog).reshape(k_endog,nobs)*1.)
    mod = Representation(endog, k_states=2)
    assert_equal(mod.nobs, nobs)
    assert_equal(mod.k_endog, k_endog)

    # Test a C-ordered endogenous array (which will be assumed to be in
    # tall format: nobs x k_endog)
    nobs = 10
    k_endog = 2
    endog = np.arange(nobs*k_endog).reshape(nobs,k_endog)*1.
    mod = Representation(endog, k_states=2)
    assert_equal(mod.nobs, nobs)
    assert_equal(mod.k_endog, k_endog)

    # Test getting the statespace representation
    assert_equal(mod._statespace, None)
    mod._initialize_representation()
    assert_equal(mod._statespace is not None, True)


def test_bind():
    # Test binding endogenous data to Kalman filter

    mod = Representation(1, k_states=2)

    # Test invalid endogenous array (it must be ndarray)
    assert_raises(ValueError, lambda: mod.bind([1,2,3,4]))

    # Test valid (nobs x 1) endogenous array
    mod.bind(np.arange(10)*1.)
    assert_equal(mod.nobs, 10)

    # Test valid (k_endog x 0) endogenous array
    mod.bind(np.zeros(0,dtype=np.float64))

    # Test invalid (3-dim) endogenous array
    assert_raises(ValueError, lambda: mod.bind(np.arange(12).reshape(2,2,3)*1.))

    # Test valid F-contiguous
    mod.bind(np.asfortranarray(np.arange(10).reshape(1,10)))
    assert_equal(mod.nobs, 10)

    # Test valid C-contiguous
    mod.bind(np.arange(10).reshape(10,1))
    assert_equal(mod.nobs, 10)

    # Test invalid F-contiguous
    assert_raises(ValueError, lambda: mod.bind(np.asfortranarray(np.arange(10).reshape(10,1))))

    # Test invalid C-contiguous
    assert_raises(ValueError, lambda: mod.bind(np.arange(10).reshape(1,10)))


def test_initialization():
    # Test Kalman filter initialization

    mod = Representation(1, k_states=2)

    # Test invalid state initialization
    assert_raises(RuntimeError, lambda: mod._initialize_state())

    # Test valid initialization
    initial_state = np.zeros(2,) + 1.5
    initial_state_cov = np.eye(2) * 3.
    mod.initialize_known(initial_state, initial_state_cov)
    assert_equal(mod._initial_state.sum(), 3)
    assert_equal(mod._initial_state_cov.diagonal().sum(), 6)

    # Test invalid initial_state
    initial_state = np.zeros(10,)
    assert_raises(ValueError, lambda: mod.initialize_known(initial_state, initial_state_cov))
    initial_state = np.zeros((10,10))
    assert_raises(ValueError, lambda: mod.initialize_known(initial_state, initial_state_cov))

    # Test invalid initial_state_cov
    initial_state = np.zeros(2,) + 1.5
    initial_state_cov = np.eye(3)
    assert_raises(ValueError, lambda: mod.initialize_known(initial_state, initial_state_cov))


def test_no_endog():
    # Test for RuntimeError when no endog is provided by the time filtering
    # is initialized.

    mod = KalmanFilter(k_endog=1, k_states=1)

    # directly call the _initialize_filter function
    assert_raises(RuntimeError, mod._initialize_filter)
    # indirectly call it through filtering
    mod.initialize_approximate_diffuse()
    assert_raises(RuntimeError, mod.filter)


def test_cython():
    # Test the cython _kalman_filter creation, re-creation, calling, etc. 

    # Check that datatypes are correct:
    for prefix, dtype in tools.prefix_dtype_map.items():
        endog = np.array(1., ndmin=2, dtype=dtype)
        mod = KalmanFilter(k_endog=1, k_states=1, dtype=dtype)

        # Bind data and initialize the ?KalmanFilter object
        mod.bind(endog)
        mod._initialize_filter()

        # Check that the dtype and prefix are correct
        assert_equal(mod.prefix, prefix)
        assert_equal(mod.dtype, dtype)

        # Test that a dKalmanFilter instance was created
        assert_equal(prefix in mod._kalman_filters, True)
        kf = mod._kalman_filters[prefix]
        assert_equal(isinstance(kf, tools.prefix_kalman_filter_map[prefix]), True)

        # Test that the default returned _kalman_filter is the above instance
        assert_equal(mod._kalman_filter, kf)

    # Check that upcasting datatypes / ?KalmanFilter works (e.g. d -> z)
    mod = KalmanFilter(k_endog=1, k_states=1)

    # Default dtype is float
    assert_equal(mod.prefix, 'd')
    assert_equal(mod.dtype, np.float64)

    # Prior to initialization, no ?KalmanFilter exists
    assert_equal(mod._kalman_filter, None)
    
    # Bind data and initialize the ?KalmanFilter object
    endog = np.ascontiguousarray(np.array([1., 2.], dtype=np.float64))
    mod.bind(endog)
    mod._initialize_filter()
    kf = mod._kalman_filters['d']

    # Rebind data, still float, check that we haven't changed
    mod.bind(endog)
    mod._initialize_filter()
    assert_equal(mod._kalman_filter, kf)

    # Force creating new ?Statespace and ?KalmanFilter, by changing the
    # time-varying character of an array
    mod.design = np.zeros((1,1,2))
    mod._initialize_filter()
    assert_equal(mod._kalman_filter == kf, False)
    kf = mod._kalman_filters['d']

    # Rebind data, now complex, check that the ?KalmanFilter instance has
    # changed
    endog = np.ascontiguousarray(np.array([1., 2.], dtype=np.complex128))
    mod.bind(endog)
    assert_equal(mod._kalman_filter == kf, False)


def test_filter():
    # Tests of invalid calls to the filter function

    endog = np.ones((10,1))
    mod = KalmanFilter(endog, k_states=1, initialization='approximate_diffuse')
    mod['design', :] = 1
    mod['selection', :] = 1
    mod['state_cov', :] = 1

    # Test default filter results
    res = mod.filter()
    assert_equal(isinstance(res, FilterResults), True)

    # Test specified invalid results class
    assert_raises(ValueError, mod.filter, results=object)

    # Test specified valid results class
    res = mod.filter(results=FilterResults)
    assert_equal(isinstance(res, FilterResults), True)


def test_loglike():
    # Tests of invalid calls to the loglike function

    endog = np.ones((10,1))
    mod = KalmanFilter(endog, k_states=1, initialization='approximate_diffuse')
    mod['design', :] = 1
    mod['selection', :] = 1
    mod['state_cov', :] = 1

    # Test that self.memory_no_likelihood = True raises an error
    mod.memory_no_likelihood = True
    assert_raises(RuntimeError, mod.loglike)
    assert_raises(RuntimeError, mod.loglikeobs)


def test_predict():
    # Tests of invalid calls to the predict function

    warnings.simplefilter("always")

    endog = np.ones((10,1))
    mod = KalmanFilter(endog, k_states=1, initialization='approximate_diffuse')
    mod['design', :] = 1
    mod['obs_intercept'] = np.zeros((1,10))
    mod['selection', :] = 1
    mod['state_cov', :] = 1

    # Check that we need both forecasts and predicted output for prediction
    mod.memory_no_forecast = True
    res = mod.filter()
    assert_raises(ValueError, res.predict)
    mod.memory_no_forecast = False

    mod.memory_no_predicted = True
    res = mod.filter()
    assert_raises(ValueError, res.predict)
    mod.memory_no_predicted = False

    # Now get a clean filter object
    res = mod.filter()

    # Check that start < 0 is an error
    assert_raises(ValueError, res.predict, start=-1)

    # Check that end < start is an error
    assert_raises(ValueError, res.predict, start=2, end=1)

    # Check that dynamic < 0 is an error
    assert_raises(ValueError, res.predict, dynamic=-1)

    # Check that dynamic > end is an warning
    with warnings.catch_warnings(record=True) as w:
        res.predict(end=1, dynamic=2)
        message = ('Dynamic prediction specified to begin after the end of'
                   ' prediction, and so has no effect.')
        assert_equal(str(w[0].message), message)

    # Check that dynamic > nobs is an warning
    with warnings.catch_warnings(record=True) as w:
        res.predict(end=11, dynamic=11, obs_intercept=np.zeros((1,1)))
        message = ('Dynamic prediction specified to begin during'
                   ' out-of-sample forecasting period, and so has no'
                   ' effect.')
        assert_equal(str(w[0].message), message)

    # Check for a warning when providing a non-used statespace matrix
    with warnings.catch_warnings(record=True) as w:
        res.predict(end=res.nobs+1, design=True, obs_intercept=np.zeros((1,1)))
        message = ('Model has time-invariant design matrix, so the design'
                   ' argument to `predict` has been ignored.')
        assert_equal(str(w[0].message), message)

    # Check that an error is raised when a new time-varying matrix is not
    # provided
    assert_raises(ValueError, res.predict, end=res.nobs+1)

    # Check that an error is raised when a non-two-dimensional obs_intercept
    # is given
    assert_raises(ValueError, res.predict, end=res.nobs+1,
                  obs_intercept=np.zeros(1))

    # Check that an error is raised when an obs_intercept with incorrect length
    # is given
    assert_raises(ValueError, res.predict, end=res.nobs+1,
                  obs_intercept=np.zeros(2))

    # Check that start=None gives start=0 and end=None gives end=nobs
    assert_equal(res.predict().forecasts.shape, (1,res.nobs))

    # Check that dynamic=True begins dynamic prediction immediately
    # TODO just a smoke test
    res.predict(dynamic=True)

    # Check that on success, PredictionResults object is returned
    prediction_results = res.predict(start=3, end=5)
    assert_equal(isinstance(prediction_results, PredictionResults), True)

    # Check for correctly subset representation arrays
    # (k_endog, npredictions) = (1, 2)
    assert_equal(prediction_results.endog.shape, (1, 2))
    # (k_endog, npredictions) = (1, 2)
    assert_equal(prediction_results.obs_intercept.shape, (1, 2))
    # (k_endog, k_states) = (1, 1)
    assert_equal(prediction_results.design.shape, (1, 1))
    # (k_endog, k_endog) = (1, 1)
    assert_equal(prediction_results.obs_cov.shape, (1, 1))
    # (k_state,) = (1,)
    assert_equal(prediction_results.state_intercept.shape, (1,))
    # (k_state, npredictions) = (1, 2)
    assert_equal(prediction_results.obs_intercept.shape, (1, 2))
    # (k_state, k_state) = (1, 1)
    assert_equal(prediction_results.transition.shape, (1, 1))
    # (k_state, k_posdef) = (1, 1)
    assert_equal(prediction_results.selection.shape, (1, 1))
    # (k_posdef, k_posdef) = (1, 1)
    assert_equal(prediction_results.state_cov.shape, (1, 1))

    # Check for correctly subset filter output arrays
    # (k_endog, npredictions) = (1, 2)
    assert_equal(prediction_results.forecasts.shape, (1, 2))
    assert_equal(prediction_results.forecasts_error.shape, (1, 2))
    # (k_states, npredictions) = (1, 2)
    assert_equal(prediction_results.filtered_state.shape, (1, 2))
    assert_equal(prediction_results.predicted_state.shape, (1, 2))
    # (k_endog, k_endog, npredictions) = (1, 1, 2)
    assert_equal(prediction_results.forecasts_error_cov.shape, (1, 1, 2))
    # (k_states, k_states, npredictions) = (1, 1, 2)
    assert_equal(prediction_results.filtered_state_cov.shape, (1, 1, 2))
    assert_equal(prediction_results.predicted_state_cov.shape, (1, 1, 2))

    # Check for invalid attribute
    assert_raises(AttributeError, getattr, prediction_results, 'test')

    # Check that an error is raised when a non-two-dimensional obs_cov
    # is given
    # ...and...
    # Check that an error is raised when an obs_cov with incorrect length
    # is given
    mod = KalmanFilter(endog, k_states=1, initialization='approximate_diffuse')
    mod['design', :] = 1
    mod['obs_cov'] = np.zeros((1,1,10))
    mod['selection', :] = 1
    mod['state_cov', :] = 1
    res = mod.filter()

    assert_raises(ValueError, res.predict, end=res.nobs+1,
                  obs_cov=np.zeros((1,1)))
    assert_raises(ValueError, res.predict, end=res.nobs+1,
                  obs_cov=np.zeros((1,1,2)))


def test_standardized_forecasts_error():
    # Simple test that standardized forecasts errors are calculated correctly.

    # Just uses a different calculation method on a univariate series.

    # Get the dataset
    true = results_kalman_filter.uc_uni
    data = pd.DataFrame(
        true['data'],
        index=pd.date_range('1947-01-01', '1995-07-01', freq='QS'),
        columns=['GDP']
    )
    data['lgdp'] = np.log(data['GDP'])

    # Fit an ARIMA(1,1,0) to log GDP
    mod = sarimax.SARIMAX(data['lgdp'], order=(1,1,0))
    res = mod.fit(disp=-1)

    standardized_forecasts_error = (
        res.filter_results.forecasts_error[0] /
        np.sqrt(res.filter_results.forecasts_error_cov[0,0])
    )

    assert_allclose(
        res.filter_results.standardized_forecasts_error[0],
        standardized_forecasts_error,
    )

def test_simulate():
    # Test for simulation of new time-series
    from scipy.signal import lfilter

    # Common parameters
    nsimulations = 10
    sigma2 = 2
    measurement_shocks = np.zeros(nsimulations)
    state_shocks = np.random.normal(scale=sigma2**0.5, size=nsimulations)

    # Random walk model, so simulated series is just the cumulative sum of
    # the shocks
    mod = KalmanFilter(k_endog=1, k_states=1)
    mod['design', 0, 0] = 1.
    mod['transition', 0, 0] = 1.
    mod['selection', 0, 0] = 1.

    actual = mod.simulate(
        nsimulations, measurement_shocks=measurement_shocks,
        state_shocks=state_shocks)[0].squeeze()
    desired = np.r_[0, np.cumsum(state_shocks)[:-1]]

    assert_allclose(actual, desired)

    # Local level model, so simulated series is just the cumulative sum of
    # the shocks plus the measurement shock
    mod = KalmanFilter(k_endog=1, k_states=1)
    mod['design', 0, 0] = 1.
    mod['transition', 0, 0] = 1.
    mod['selection', 0, 0] = 1.

    actual = mod.simulate(
        nsimulations, measurement_shocks=np.ones(nsimulations),
        state_shocks=state_shocks)[0].squeeze()
    desired = np.r_[1, np.cumsum(state_shocks)[:-1] + 1]

    assert_allclose(actual, desired)

    # Local level-like model with observation and state intercepts, so
    # simulated series is just the cumulative sum of the shocks minus the state
    # intercept, plus the observation intercept and the measurement shock
    mod = KalmanFilter(k_endog=1, k_states=1)
    mod['obs_intercept', 0, 0] = 5.
    mod['design', 0, 0] = 1.
    mod['state_intercept', 0, 0] = -2.
    mod['transition', 0, 0] = 1.
    mod['selection', 0, 0] = 1.

    actual = mod.simulate(
        nsimulations, measurement_shocks=np.ones(nsimulations),
        state_shocks=state_shocks)[0].squeeze()
    desired = np.r_[1 + 5, np.cumsum(state_shocks - 2)[:-1] + 1 + 5]

    assert_allclose(actual, desired)

    # Model with time-varying observation intercept
    mod = KalmanFilter(k_endog=1, k_states=1, nobs=10)
    mod['obs_intercept'] = (np.arange(10)*1.).reshape(1, 10)
    mod['design', 0, 0] = 1.
    mod['transition', 0, 0] = 1.
    mod['selection', 0, 0] = 1.

    actual = mod.simulate(
        nsimulations, measurement_shocks=measurement_shocks,
        state_shocks=state_shocks)[0].squeeze()
    desired = np.r_[0, np.cumsum(state_shocks)[:-1] + np.arange(1,10)]

    assert_allclose(actual, desired)

    # Model with time-varying observation intercept, check that error is raised
    # if more simulations are requested than are nobs.
    mod = KalmanFilter(k_endog=1, k_states=1, nobs=10)
    mod['obs_intercept'] = (np.arange(10)*1.).reshape(1, 10)
    mod['design', 0, 0] = 1.
    mod['transition', 0, 0] = 1.
    mod['selection', 0, 0] = 1.
    assert_raises(ValueError, mod.simulate, nsimulations+1, measurement_shocks,
                  state_shocks)

    # ARMA(1,1): phi = [0.1], theta = [0.5], sigma^2 = 2
    phi = np.r_[0.1]
    theta = np.r_[0.5]
    mod = sarimax.SARIMAX([0], order=(1,0,1))
    mod.update(np.r_[phi, theta, sigma2])

    actual = mod.ssm.simulate(
        nsimulations, measurement_shocks=measurement_shocks,
        state_shocks=state_shocks)[0].squeeze()
    desired = lfilter([1, theta], [1, -phi], np.r_[0, state_shocks[:-1]])

    assert_allclose(actual, desired)

    # SARIMAX(1,0,1)x(1,0,1,4), this time using the results object call
    mod = sarimax.SARIMAX([0.1, 0.5, -0.2], order=(1,0,1),
                          seasonal_order=(1,0,1,4))
    res = mod.filter([0.1, 0.5, 0.2, -0.3, 1])

    actual = res.simulate(
        nsimulations, measurement_shocks=measurement_shocks,
        state_shocks=state_shocks)[0].squeeze()
    desired = lfilter(
        res.polynomial_reduced_ma, res.polynomial_reduced_ar,
        np.r_[0, state_shocks[:-1]])

    assert_allclose(actual, desired)

def test_impulse_responses():
    # Test for impulse response functions

    # Random walk: 1-unit impulse response (i.e. non-orthogonalized irf) is 1
    # for all periods
    mod = KalmanFilter(k_endog=1, k_states=1)
    mod['design', 0, 0] = 1.
    mod['transition', 0, 0] = 1.
    mod['selection', 0, 0] = 1.
    mod['state_cov', 0, 0] = 2.

    actual = mod.impulse_responses(steps=10)
    desired = np.ones((11, 1))

    assert_allclose(actual, desired)

<<<<<<< HEAD
    # Random walk: 2-unit impulse response (i.e. non-orthogonalized irf) is 2
    # for all periods
    mod = KalmanFilter(k_endog=1, k_states=1)
    mod['design', 0, 0] = 1.
    mod['transition', 0, 0] = 1.
    mod['selection', 0, 0] = 1.
    mod['state_cov', 0, 0] = 2.

    actual = mod.impulse_responses(steps=10, impulse=[2])
    desired = np.ones((11, 1)) * 2

    assert_allclose(actual, desired)

=======
>>>>>>> 76bba0e2
    # Random walk: 1-standard-deviation response (i.e. orthogonalized irf) is
    # sigma for all periods (here sigma^2 = 2)
    mod = KalmanFilter(k_endog=1, k_states=1)
    mod['design', 0, 0] = 1.
    mod['transition', 0, 0] = 1.
    mod['selection', 0, 0] = 1.
    mod['state_cov', 0, 0] = 2.

    actual = mod.impulse_responses(steps=10, orthogonalized=True)
    desired = np.ones((11, 1)) * 2**0.5

    assert_allclose(actual, desired)

    # Random walk: 1-standard-deviation cumulative response (i.e. cumulative
    # orthogonalized irf)
    mod = KalmanFilter(k_endog=1, k_states=1)
    mod['design', 0, 0] = 1.
    mod['transition', 0, 0] = 1.
    mod['selection', 0, 0] = 1.
    mod['state_cov', 0, 0] = 2.

    actual = mod.impulse_responses(steps=10, orthogonalized=True,
                                   cumulative=True)
    desired = np.cumsum(np.ones((11, 1)) * 2**0.5)[:, np.newaxis]

<<<<<<< HEAD
    actual = mod.impulse_responses(steps=10, impulse=[1], orthogonalized=True,
                                   cumulative=True)
    desired = np.cumsum(np.ones((11, 1)) * 2**0.5)[:, np.newaxis]

=======
>>>>>>> 76bba0e2
    assert_allclose(actual, desired)

    # Random walk: 1-unit impulse response (i.e. non-orthogonalized irf) is 1
    # for all periods, even when intercepts are present
    mod = KalmanFilter(k_endog=1, k_states=1)
    mod['state_intercept', 0] = 100.
    mod['design', 0, 0] = 1.
    mod['obs_intercept', 0] = -1000.
    mod['transition', 0, 0] = 1.
    mod['selection', 0, 0] = 1.
    mod['state_cov', 0, 0] = 2.

    actual = mod.impulse_responses(steps=10)
    desired = np.ones((11, 1))

    assert_allclose(actual, desired)

    # Univariate model (random walk): test that an error is thrown when
    # a multivariate or empty "impulse" is sent
    mod = KalmanFilter(k_endog=1, k_states=1)
    assert_raises(ValueError, mod.impulse_responses, impulse=1)
    assert_raises(ValueError, mod.impulse_responses, impulse=[1,1])
    assert_raises(ValueError, mod.impulse_responses, impulse=[])

    # Univariate model with two uncorrelated shocks
    mod = KalmanFilter(k_endog=1, k_states=2)
    mod['design', 0, 0:2] = 1.
    mod['transition', :, :] = np.eye(2)
    mod['selection', :, :] = np.eye(2)
    mod['state_cov', :, :] = np.eye(2)

    desired = np.ones((11, 1))

    actual = mod.impulse_responses(steps=10, impulse=0)
    assert_allclose(actual, desired)

<<<<<<< HEAD
    actual = mod.impulse_responses(steps=10, impulse=[1,0])
    assert_allclose(actual, desired)

    actual = mod.impulse_responses(steps=10, impulse=1)
    assert_allclose(actual, desired)

    actual = mod.impulse_responses(steps=10, impulse=[0,1])
    assert_allclose(actual, desired)

=======
    actual = mod.impulse_responses(steps=10, impulse=1)
    assert_allclose(actual, desired)

>>>>>>> 76bba0e2
    # In this case (with sigma=sigma^2=1), orthogonalized is the same as not
    actual = mod.impulse_responses(steps=10, impulse=0, orthogonalized=True)
    assert_allclose(actual, desired)

<<<<<<< HEAD
    actual = mod.impulse_responses(steps=10, impulse=[1,0], orthogonalized=True)
    assert_allclose(actual, desired)

    actual = mod.impulse_responses(steps=10, impulse=[0,1], orthogonalized=True)
    assert_allclose(actual, desired)

=======
>>>>>>> 76bba0e2
    # Univariate model with two correlated shocks
    mod = KalmanFilter(k_endog=1, k_states=2)
    mod['design', 0, 0:2] = 1.
    mod['transition', :, :] = np.eye(2)
    mod['selection', :, :] = np.eye(2)
    mod['state_cov', :, :] = np.array([[1, 0.5], [0.5, 1.25]])

    desired = np.ones((11, 1))

    # Non-orthogonalized (i.e. 1-unit) impulses still just generate 1's
    actual = mod.impulse_responses(steps=10, impulse=0)
    assert_allclose(actual, desired)

    actual = mod.impulse_responses(steps=10, impulse=1)
    assert_allclose(actual, desired)

    # Orthogonalized (i.e. 1-std-dev) impulses now generate different responses
    actual = mod.impulse_responses(steps=10, impulse=0, orthogonalized=True)
    assert_allclose(actual, desired + desired * 0.5)

    actual = mod.impulse_responses(steps=10, impulse=1, orthogonalized=True)
    assert_allclose(actual, desired)

    # Multivariate model with two correlated shocks
    mod = KalmanFilter(k_endog=2, k_states=2)
    mod['design', :, :] = np.eye(2)
    mod['transition', :, :] = np.eye(2)
    mod['selection', :, :] = np.eye(2)
    mod['state_cov', :, :] = np.array([[1, 0.5], [0.5, 1.25]])

    ones = np.ones((11, 1))
    zeros = np.zeros((11, 1))

    # Non-orthogonalized (i.e. 1-unit) impulses still just generate 1's, but
    # only for the appropriate series
    actual = mod.impulse_responses(steps=10, impulse=0)
    assert_allclose(actual, np.c_[ones, zeros])

    actual = mod.impulse_responses(steps=10, impulse=1)
    assert_allclose(actual, np.c_[zeros, ones])

    # Orthogonalized (i.e. 1-std-dev) impulses now generate different
    # responses, and only for the appropriate series
    actual = mod.impulse_responses(steps=10, impulse=0, orthogonalized=True)
    assert_allclose(actual, np.c_[ones, ones * 0.5])

    actual = mod.impulse_responses(steps=10, impulse=1, orthogonalized=True)
    assert_allclose(actual, np.c_[zeros, ones])

    # AR(1) model generates a geometrically declining series
    mod = sarimax.SARIMAX([0.1, 0.5, -0.2], order=(1,0,0))
    phi = 0.5
    mod.update([phi, 1])

    desired = np.cumprod(np.r_[1, [phi]*10])[:, np.newaxis]
    
    # Test going through the model directly
    actual = mod.ssm.impulse_responses(steps=10)
    assert_allclose(actual, desired)

    # Test going through the results object
    res = mod.filter([phi, 1.])
    actual = res.impulse_responses(steps=10)
    assert_allclose(actual, desired)<|MERGE_RESOLUTION|>--- conflicted
+++ resolved
@@ -1052,7 +1052,6 @@
 
     assert_allclose(actual, desired)
 
-<<<<<<< HEAD
     # Random walk: 2-unit impulse response (i.e. non-orthogonalized irf) is 2
     # for all periods
     mod = KalmanFilter(k_endog=1, k_states=1)
@@ -1066,8 +1065,6 @@
 
     assert_allclose(actual, desired)
 
-=======
->>>>>>> 76bba0e2
     # Random walk: 1-standard-deviation response (i.e. orthogonalized irf) is
     # sigma for all periods (here sigma^2 = 2)
     mod = KalmanFilter(k_endog=1, k_states=1)
@@ -1093,14 +1090,9 @@
                                    cumulative=True)
     desired = np.cumsum(np.ones((11, 1)) * 2**0.5)[:, np.newaxis]
 
-<<<<<<< HEAD
     actual = mod.impulse_responses(steps=10, impulse=[1], orthogonalized=True,
                                    cumulative=True)
     desired = np.cumsum(np.ones((11, 1)) * 2**0.5)[:, np.newaxis]
-
-=======
->>>>>>> 76bba0e2
-    assert_allclose(actual, desired)
 
     # Random walk: 1-unit impulse response (i.e. non-orthogonalized irf) is 1
     # for all periods, even when intercepts are present
@@ -1136,7 +1128,6 @@
     actual = mod.impulse_responses(steps=10, impulse=0)
     assert_allclose(actual, desired)
 
-<<<<<<< HEAD
     actual = mod.impulse_responses(steps=10, impulse=[1,0])
     assert_allclose(actual, desired)
 
@@ -1146,24 +1137,15 @@
     actual = mod.impulse_responses(steps=10, impulse=[0,1])
     assert_allclose(actual, desired)
 
-=======
-    actual = mod.impulse_responses(steps=10, impulse=1)
-    assert_allclose(actual, desired)
-
->>>>>>> 76bba0e2
     # In this case (with sigma=sigma^2=1), orthogonalized is the same as not
     actual = mod.impulse_responses(steps=10, impulse=0, orthogonalized=True)
     assert_allclose(actual, desired)
 
-<<<<<<< HEAD
     actual = mod.impulse_responses(steps=10, impulse=[1,0], orthogonalized=True)
     assert_allclose(actual, desired)
 
     actual = mod.impulse_responses(steps=10, impulse=[0,1], orthogonalized=True)
     assert_allclose(actual, desired)
-
-=======
->>>>>>> 76bba0e2
     # Univariate model with two correlated shocks
     mod = KalmanFilter(k_endog=1, k_states=2)
     mod['design', 0, 0:2] = 1.
