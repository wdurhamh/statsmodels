"""
State Space Model

Author: Chad Fulton
License: Simplified-BSD
"""
from __future__ import division, absolute_import, print_function

import numpy as np
import pandas as pd
from scipy.stats import norm

from .kalman_smoother import KalmanSmoother, SmootherResults
from .kalman_filter import (
    KalmanFilter, FilterResults, PredictionResults, INVERT_UNIVARIATE, SOLVE_LU
)
import statsmodels.tsa.base.tsa_model as tsbase
import statsmodels.base.wrapper as wrap
from statsmodels.tools.numdiff import (
    _get_epsilon, approx_hess_cs, approx_fprime_cs
)
from statsmodels.tools.decorators import cache_readonly, resettable_cache
from statsmodels.tools.eval_measures import aic, bic, hqic
from statsmodels.tools.tools import pinv_extended
from statsmodels.tools.tools import Bunch
import statsmodels.genmod._prediction as pred
from statsmodels.genmod.families.links import identity


class MLEModel(tsbase.TimeSeriesModel):
    r"""
    State space model for maximum likelihood estimation

    Parameters
    ----------
    endog : array_like
        The observed time-series process :math:`y`
    k_states : int
        The dimension of the unobserved state process.
    exog : array_like, optional
        Array of exogenous regressors, shaped nobs x k. Default is no
        exogenous regressors.
    dates : array-like of datetime, optional
        An array-like object of datetime objects. If a Pandas object is given
        for endog, it is assumed to have a DateIndex.
    freq : str, optional
        The frequency of the time-series. A Pandas offset or 'B', 'D', 'W',
        'M', 'A', or 'Q'. This is optional if dates are given.
    **kwargs
        Keyword arguments may be used to provide default values for state space
        matrices or for Kalman filtering options. See `Representation`, and
        `KalmanFilter` for more details.

    Attributes
    ----------
    ssm : KalmanFilter
        Underlying state space representation.

    Notes
    -----
    This class wraps the state space model with Kalman filtering to add in
    functionality for maximum likelihood estimation. In particular, it adds
    the concept of updating the state space representation based on a defined
    set of parameters, through the `update` method or `updater` attribute (see
    below for more details on which to use when), and it adds a `fit` method
    which uses a numerical optimizer to select the parameters that maximize
    the likelihood of the model.

    The `start_params` `update` method must be overridden in the
    child class (and the `transform` and `untransform` methods, if needed).

    See Also
    --------
    MLEResults
    statsmodels.tsa.statespace.kalman_filter.KalmanFilter
    statsmodels.tsa.statespace.representation.Representation
    """

    optim_hessian = 'cs'

    def __init__(self, endog, k_states, exog=None, dates=None, freq=None,
                 **kwargs):
        # Initialize the model base
        super(MLEModel, self).__init__(endog=endog, exog=exog,
                                              dates=dates, freq=freq,
                                              missing='none')

        # Store kwargs to recreate model
        self._init_kwargs = kwargs

        # Prepared the endog array: C-ordered, shape=(nobs x k_endog)
        self.endog, self.exog = self.prepare_data()

        # Dimensions
        self.nobs = self.endog.shape[0]
        self.k_states = k_states

        # Initialize the state-space representation
        self.initialize_statespace(**kwargs)

    def prepare_data(self):
        """
        Prepare data for use in the state space representation
        """
        endog = np.array(self.data.orig_endog)
        exog = self.data.orig_exog
        if exog is not None:
            exog = np.array(exog)

        # Base class may allow 1-dim data, whereas we need 2-dim
        if endog.ndim == 1:
            endog.shape = (endog.shape[0], 1)  # this will be C-contiguous

        # Base classes data may be either C-ordered or F-ordered - we want it
        # to be C-ordered since it will also be in shape (nobs, k_endog), and
        # then we can just transpose it.
        if not endog.flags['C_CONTIGUOUS']:
            # TODO this breaks the reference link between the model endog
            # variable and the original object - do we need a warn('')?
            # This will happen often with Pandas DataFrames, which are often
            # Fortran-ordered and in the long format
            endog = np.ascontiguousarray(endog)

        return endog, exog

    def initialize_statespace(self, **kwargs):
        """
        Initialize the state space representation

        Parameters
        ----------
        **kwargs
            Additional keyword arguments to pass to the state space class
            constructor.

        """
        # (Now self.endog is C-ordered and in long format (nobs x k_endog). To
        # get F-ordered and in wide format just need to transpose)
        endog = self.endog.T

        # Instantiate the state space object
        self.ssm = KalmanSmoother(endog.shape[0], self.k_states, **kwargs)
        # Bind the data to the model
        self.ssm.bind(endog)

        # Other dimensions, now that `ssm` is available
        self.k_endog = self.ssm.k_endog

    def __setitem__(self, key, value):
        return self.ssm.__setitem__(key, value)

    def __getitem__(self, key):
        return self.ssm.__getitem__(key)

    def set_filter_method(self, filter_method=None, **kwargs):
        """
        Set the filtering method

        The filtering method controls aspects of which Kalman filtering
        approach will be used.

        Parameters
        ----------
        filter_method : integer, optional
            Bitmask value to set the filter method to. See notes for details.
        **kwargs
            Keyword arguments may be used to influence the filter method by
            setting individual boolean flags. See notes for details.

        Notes
        -----
        This method is rarely used. See the corresponding function in the
        `KalmanFilter` class for details.
        """
        self.ssm.set_filter_method(filter_method, **kwargs)

    def set_inversion_method(self, inversion_method=None, **kwargs):
        """
        Set the inversion method

        The Kalman filter may contain one matrix inversion: that of the
        forecast error covariance matrix. The inversion method controls how and
        if that inverse is performed.

        Parameters
        ----------
        inversion_method : integer, optional
            Bitmask value to set the inversion method to. See notes for
            details.
        **kwargs
            Keyword arguments may be used to influence the inversion method by
            setting individual boolean flags. See notes for details.

        Notes
        -----
        This method is rarely used. See the corresponding function in the
        `KalmanFilter` class for details.
        """
        self.ssm.set_inversion_method(inversion_method, **kwargs)

    def set_stability_method(self, stability_method=None, **kwargs):
        """
        Set the numerical stability method

        The Kalman filter is a recursive algorithm that may in some cases
        suffer issues with numerical stability. The stability method controls
        what, if any, measures are taken to promote stability.

        Parameters
        ----------
        stability_method : integer, optional
            Bitmask value to set the stability method to. See notes for
            details.
        **kwargs
            Keyword arguments may be used to influence the stability method by
            setting individual boolean flags. See notes for details.

        Notes
        -----
        This method is rarely used. See the corresponding function in the
        `KalmanFilter` class for details.
        """
        self.ssm.set_stability_method(stability_method, **kwargs)

    def set_conserve_memory(self, conserve_memory=None, **kwargs):
        """
        Set the memory conservation method

        By default, the Kalman filter computes a number of intermediate
        matrices at each iteration. The memory conservation options control
        which of those matrices are stored.

        Parameters
        ----------
        conserve_memory : integer, optional
            Bitmask value to set the memory conservation method to. See notes
            for details.
        **kwargs
            Keyword arguments may be used to influence the memory conservation
            method by setting individual boolean flags.

        Notes
        -----
        This method is rarely used. See the corresponding function in the
        `KalmanFilter` class for details.
        """
        self.ssm.set_conserve_memory(conserve_memory, **kwargs)

    def set_smoother_output(self, smoother_output=None, **kwargs):
        """
        Set the smoother output

        The smoother can produce several types of results. The smoother output
        variable controls which are calculated and returned.

        Parameters
        ----------
        smoother_output : integer, optional
            Bitmask value to set the smoother output to. See notes for details.
        **kwargs
            Keyword arguments may be used to influence the smoother output by
            setting individual boolean flags.

        Notes
        -----
        This method is rarely used. See the corresponding function in the
        `KalmanSmoother` class for details.
        """
        self.ssm.set_smoother_output(smoother_output, **kwargs)

    def initialize_known(self, initial_state, initial_state_cov):
        self.ssm.initialize_known(initial_state, initial_state_cov)

    def initialize_approximate_diffuse(self, variance=None):
        self.ssm.initialize_approximate_diffuse(variance)

    def initialize_stationary(self):
        self.ssm.initialize_stationary()

    @property
    def initialization(self):
        return self.ssm.initialization

    @property
    def initial_variance(self):
        return self.ssm.initial_variance
    @initial_variance.setter
    def initial_variance(self, value):
        self.ssm.initial_variance = value

    @property
    def loglikelihood_burn(self):
        return self.ssm.loglikelihood_burn
    @loglikelihood_burn.setter
    def loglikelihood_burn(self, value):
        self.ssm.loglikelihood_burn = value

    @property
    def tolerance(self):
        return self.ssm.tolerance
    @tolerance.setter
    def tolerance(self, value):
        self.ssm.tolerance = value

    def fit(self, start_params=None, transformed=True, cov_type='opg',
            cov_kwds=None, method='lbfgs', maxiter=50, full_output=1,
            disp=5, callback=None, return_params=False,
            optim_hessian=None, **kwargs):
        """
        Fits the model by maximum likelihood via Kalman filter.

        Parameters
        ----------
        start_params : array_like, optional
            Initial guess of the solution for the loglikelihood maximization.
            If None, the default is given by Model.start_params.
        transformed : boolean, optional
            Whether or not `start_params` is already transformed. Default is
            True.
        method : str, optional
            The `method` determines which solver from `scipy.optimize`
            is used, and it can be chosen from among the following strings:

            - 'newton' for Newton-Raphson, 'nm' for Nelder-Mead
            - 'bfgs' for Broyden-Fletcher-Goldfarb-Shanno (BFGS)
            - 'lbfgs' for limited-memory BFGS with optional box constraints
            - 'powell' for modified Powell's method
            - 'cg' for conjugate gradient
            - 'ncg' for Newton-conjugate gradient
            - 'basinhopping' for global basin-hopping solver

            The explicit arguments in `fit` are passed to the solver,
            with the exception of the basin-hopping solver. Each
            solver has several optional arguments that are not the same across
            solvers. See the notes section below (or scipy.optimize) for the
            available arguments and for the list of explicit arguments that the
            basin-hopping solver supports.
        cov_type : str, optional
            The `cov_type` keyword governs the method for calculating the
            covariance matrix of parameter estimates. Can be one of:

            - 'opg' for the outer product of gradient estimator
            - 'oim' for the observed information matrix estimator, calculated
              using the method of Harvey (1989)
            - 'cs' for the observed information matrix estimator, calculated
              using a numerical (complex step) approximation of the Hessian
              matrix.
            - 'delta' for the observed information matrix estimator, calculated
              using a numerical (complex step) approximation of the Hessian
              along with the delta method (method of propagation of errors)
              applied to the parameter transformation function
              `transform_params`.
            - 'robust' for an approximate (quasi-maximum likelihood) covariance
              matrix that may be valid even in the presense of some
              misspecifications. Intermediate calculations use the 'oim'
              method.
            - 'robust_cs' is the same as 'robust' except that the intermediate
              calculations use the 'cs' method.
        cov_kwds : dict or None, optional
            See `MLEResults.get_robustcov_results` for a description required
            keywords for alternative covariance estimators
        maxiter : int, optional
            The maximum number of iterations to perform.
        full_output : boolean, optional
            Set to True to have all available output in the Results object's
            mle_retvals attribute. The output is dependent on the solver.
            See LikelihoodModelResults notes section for more information.
        disp : boolean, optional
            Set to True to print convergence messages.
        callback : callable callback(xk), optional
            Called after each iteration, as callback(xk), where xk is the
            current parameter vector.
        return_params : boolean, optional
            Whether or not to return only the array of maximizing parameters.
            Default is False.
        optim_hessian : {'opg','oim','cs'}, optional
            The method by which the Hessian is numerically approximated. 'opg'
            uses outer product of gradients, 'oim' uses the information
            matrix formula from Harvey (1989), and 'cs' uses second-order
            complex step differentiation. This keyword is only relevant if the
            optimization method uses the Hessian matrix.
        **kwargs
            Additional keyword arguments to pass to the optimizer.

        Returns
        -------
        MLEResults

        See also
        --------
        statsmodels.base.model.LikelihoodModel.fit
        MLEResults
        """

        if start_params is None:
            start_params = self.start_params
            transformed = True

        # Update the hessian method
        if optim_hessian is not None:
            self.optim_hessian = optim_hessian

        # Unconstrain the starting parameters
        if transformed:
            start_params = self.untransform_params(np.array(start_params))

        if method == 'lbfgs' or method == 'bfgs':
            # kwargs.setdefault('pgtol', 1e-8)
            # kwargs.setdefault('factr', 1e2)
            # kwargs.setdefault('m', 12)
            kwargs.setdefault('approx_grad', True)
            kwargs.setdefault('epsilon', 1e-5)

        # Maximum likelihood estimation
        fargs = (False,)  # (sets transformed=False)
        mlefit = super(MLEModel, self).fit(start_params, method=method,
                                                  fargs=fargs,
                                                  maxiter=maxiter,
                                                  full_output=full_output,
                                                  disp=disp, callback=callback,
                                                  skip_hessian=True, **kwargs)

        # Just return the fitted parameters if requested
        if return_params:
            return self.transform_params(mlefit.params)
        # Otherwise construct the results class if desired
        else:
            res = self.smooth(mlefit.params, transformed=False,
                              cov_type=cov_type, cov_kwds=cov_kwds)
            res.mlefit = mlefit
            res.mle_retvals = mlefit.mle_retvals
            res.mle_settings = mlefit.mle_settings

            return res

    def filter(self, params, transformed=True, cov_type=None, cov_kwds=None,
               return_ssm=False, **kwargs):
        """
        Kalman filtering

        Parameters
        ----------
        params : array_like
            Array of parameters at which to evaluate the loglikelihood
            function.
        transformed : boolean, optional
            Whether or not `params` is already transformed. Default is True.
        return_ssm : boolean,optional
            Whether or not to return only the state space output or a full
            results object. Default is to return a full results object.
        cov_type : str, optional
            See `MLEResults.fit` for a description of covariance matrix types
            for results object.
        cov_kwds : dict or None, optional
            See `MLEResults.get_robustcov_results` for a description required
            keywords for alternative covariance estimators
        **kwargs
            Additional keyword arguments to pass to the Kalman filter. See
            `KalmanFilter.filter` for more details.
        """
        params = np.array(params, ndmin=1)

        if not transformed:
            params = self.transform_params(params)
        self.update(params, transformed=True)

        # Save the parameter names
        self.data.param_names = self.param_names

        # Get the state space output
        result = self.ssm.filter(**kwargs)

        # Wrap in a results object
        if not return_ssm:
            result_kwargs = {}
            if cov_type is not None:
                result_kwargs['cov_type'] = cov_type
            result = MLEResultsWrapper(
                MLEResults(self, params, result, **result_kwargs)
            )

        return result

    def smooth(self, params, transformed=True, cov_type=None, cov_kwds=None,
               return_ssm=False, **kwargs):
        """
        Kalman smoothing

        Parameters
        ----------
        params : array_like
            Array of parameters at which to evaluate the loglikelihood
            function.
        transformed : boolean, optional
            Whether or not `params` is already transformed. Default is True.
        return_ssm : boolean,optional
            Whether or not to return only the state space output or a full
            results object. Default is to return a full results object.
        cov_type : str, optional
            See `MLEResults.fit` for a description of covariance matrix types
            for results object.
        cov_kwds : dict or None, optional
            See `MLEResults.get_robustcov_results` for a description required
            keywords for alternative covariance estimators
        **kwargs
            Additional keyword arguments to pass to the Kalman filter. See
            `KalmanFilter.filter` for more details.
        """
        params = np.array(params, ndmin=1)

        if not transformed:
            params = self.transform_params(params)
        self.update(params, transformed=True)

        # Save the parameter names
        self.data.param_names = self.param_names

        # Get the state space output
        result = self.ssm.smooth(**kwargs)

        # Wrap in a results object
        if not return_ssm:
            result_kwargs = {}
            if cov_type is not None:
                result_kwargs['cov_type'] = cov_type
            result = MLEResultsWrapper(
                MLEResults(self, params, result, **result_kwargs)
            )

        return result

    def loglike(self, params, transformed=True, **kwargs):
        """
        Loglikelihood evaluation

        Parameters
        ----------
        params : array_like
            Array of parameters at which to evaluate the loglikelihood
            function.
        transformed : boolean, optional
            Whether or not `params` is already transformed. Default is True.
        **kwargs
            Additional keyword arguments to pass to the Kalman filter. See
            `KalmanFilter.filter` for more details.

        Notes
        -----
        [1]_ recommend maximizing the average likelihood to avoid scale issues;
        this is done automatically by the base Model fit method.

        References
        ----------
        .. [1] Koopman, Siem Jan, Neil Shephard, and Jurgen A. Doornik. 1999.
           Statistical Algorithms for Models in State Space Using SsfPack 2.2.
           Econometrics Journal 2 (1): 107-60. doi:10.1111/1368-423X.00023.

        See Also
        --------
        update : modifies the internal state of the state space model to
                 reflect new params
        """
        if not transformed:
            params = self.transform_params(params)
        self.update(params, transformed=True)

        loglike = self.ssm.loglike(**kwargs)

        # Koopman, Shephard, and Doornik recommend maximizing the average
        # likelihood to avoid scale issues, but the averaging is done
        # automatically in the base model `fit` method
        return loglike

    def loglikeobs(self, params, transformed=True, **kwargs):
        """
        Loglikelihood evaluation

        Parameters
        ----------
        params : array_like
            Array of parameters at which to evaluate the loglikelihood
            function.
        transformed : boolean, optional
            Whether or not `params` is already transformed. Default is True.
        **kwargs
            Additional keyword arguments to pass to the Kalman filter. See
            `KalmanFilter.filter` for more details.

        Notes
        -----
        [1]_ recommend maximizing the average likelihood to avoid scale issues;
        this is done automatically by the base Model fit method.

        References
        ----------
        .. [1] Koopman, Siem Jan, Neil Shephard, and Jurgen A. Doornik. 1999.
           Statistical Algorithms for Models in State Space Using SsfPack 2.2.
           Econometrics Journal 2 (1): 107-60. doi:10.1111/1368-423X.00023.

        See Also
        --------
        update : modifies the internal state of the Model to reflect new params
        """
        if not transformed:
            params = self.transform_params(params)
        self.update(params, transformed=True)

        return self.ssm.loglikeobs(**kwargs)

    def observed_information_matrix(self, params, **kwargs):
        """
        Observed information matrix

        Parameters
        ----------
        params : array_like, optional
            Array of parameters at which to evaluate the loglikelihood
            function.
        **kwargs
            Additional keyword arguments to pass to the Kalman filter. See
            `KalmanFilter.filter` for more details.

        Notes
        -----
        This method is from Harvey (1989), which shows that the information
        matrix only depends on terms from the gradient. This implementation is
        partially analytic and partially numeric approximation, therefore,
        because it uses the analytic formula for the information matrix, with
        numerically computed elements of the gradient.

        References
        ----------
        Harvey, Andrew C. 1990.
        Forecasting, Structural Time Series Models and the Kalman Filter.
        Cambridge University Press.

        """
        params = np.array(params, ndmin=1)

        # Setup
        n = len(params)
        epsilon = _get_epsilon(params, 1, None, n)
        increments = np.identity(n) * 1j * epsilon

        # Get values at the params themselves
        self.update(params)
        res = self.ssm.filter(**kwargs)
        dtype = self.ssm.dtype
        # Save this for inversion later
        inv_forecasts_error_cov = res.forecasts_error_cov.copy()

        # Compute partial derivatives
        partials_forecasts_error = (
            np.zeros((self.k_endog, self.nobs, n))
        )
        partials_forecasts_error_cov = (
            np.zeros((self.k_endog, self.k_endog, self.nobs, n))
        )
        for i, ih in enumerate(increments):
            self.update(params + ih)
            res = self.ssm.filter(**kwargs)

            partials_forecasts_error[:, :, i] = (
                res.forecasts_error.imag / epsilon[i]
            )

            partials_forecasts_error_cov[:, :, :, i] = (
                res.forecasts_error_cov.imag / epsilon[i]
            )

        # Compute the information matrix
        tmp = np.zeros((self.k_endog, self.k_endog, self.nobs, n), dtype=dtype)

        information_matrix = np.zeros((n, n), dtype=dtype)
        for t in range(self.ssm.loglikelihood_burn, self.nobs):
            inv_forecasts_error_cov[:, :, t] = (
                np.linalg.inv(inv_forecasts_error_cov[:, :, t])
            )
            for i in range(n):
                tmp[:, :, t, i] = np.dot(
                    inv_forecasts_error_cov[:, :, t],
                    partials_forecasts_error_cov[:, :, t, i]
                )
            for i in range(n):
                for j in range(n):
                    information_matrix[i, j] += (
                        0.5 * np.trace(np.dot(tmp[:, :, t, i],
                                              tmp[:, :, t, j]))
                    )
                    information_matrix[i, j] += np.inner(
                        partials_forecasts_error[:, t, i],
                        np.dot(inv_forecasts_error_cov[:,:,t],
                               partials_forecasts_error[:, t, j])
                    )
        return information_matrix / (self.nobs - self.ssm.loglikelihood_burn)

    def opg_information_matrix(self, params, **kwargs):
        """
        Outer product of gradients information matrix

        Parameters
        ----------
        params : array_like, optional
            Array of parameters at which to evaluate the loglikelihood
            function.
        **kwargs
            Additional arguments to the `loglikeobs` method.

        References
        ----------
        Berndt, Ernst R., Bronwyn Hall, Robert Hall, and Jerry Hausman. 1974.
        Estimation and Inference in Nonlinear Structural Models.
        NBER Chapters. National Bureau of Economic Research, Inc.

        """
        score_obs = self.score_obs(params, **kwargs).transpose()
        return (
            np.inner(score_obs, score_obs) /
            (self.nobs - self.ssm.loglikelihood_burn)
        )

    def score(self, params, *args, **kwargs):
        """
        Compute the score function at params.

        Parameters
        ----------
        params : array_like
            Array of parameters at which to evaluate the score.
        *args, **kwargs
            Additional arguments to the `loglike` method.

        Returns
        ----------
        score : array
            Score, evaluated at `params`.

        Notes
        -----
        This is a numerical approximation, calculated using first-order complex
        step differentiation on the `loglike` method.

        Both \*args and \*\*kwargs are necessary because the optimizer from
        `fit` must call this function and only supports passing arguments via
        \*args (for example `scipy.optimize.fmin_l_bfgs`).
        """
        params = np.array(params, ndmin=1)

        transformed = (
            args[0] if len(args) > 0 else kwargs.get('transformed', False)
        )

        score = approx_fprime_cs(params, self.loglike, kwargs={
            'transformed': transformed
        })

        return score

    def score_obs(self, params, **kwargs):
        """
        Compute the score per observation, evaluated at params
 
        Parameters
        ----------
        params : array_like
            Array of parameters at which to evaluate the score.
        *args, **kwargs
            Additional arguments to the `loglike` method.

        Returns
        ----------
        score : array (nobs, k_vars)
            Score per observation, evaluated at `params`.

        Notes
        -----
        This is a numerical approximation, calculated using first-order complex
        step differentiation on the `loglikeobs` method.
        """
        params = np.array(params, ndmin=1)

        self.update(params)
        return approx_fprime_cs(params, self.loglikeobs, kwargs=kwargs)

    def hessian(self, params, *args, **kwargs):
        """
        Hessian matrix of the likelihood function, evaluated at the given
        parameters

        Parameters
        ----------
        params : array_like
            Array of parameters at which to evaluate the hessian.
        *args, **kwargs
            Additional arguments to the `loglike` method.

        Returns
        -------
        hessian : array
            Hessian matrix evaluated at `params`

        Notes
        -----
        This is a numerical approximation.

        Both \*args and \*\*kwargs are necessary because the optimizer from
        `fit` must call this function and only supports passing arguments via
        \*args (for example `scipy.optimize.fmin_l_bfgs`).
        """
        if self.optim_hessian == 'cs':
            hessian = self._hessian_cs(params, *args, **kwargs)
        elif self.optim_hessian == 'oim':
            hessian = self._hessian_oim(params)
        elif self.optim_hessian == 'opg':
            hessian = self._hessian_opg(params)
        else:
            raise NotImplementedError('Invalid Hessian calculation method.')
        return hessian

    def _hessian_oim(self, params):
        """
        Hessian matrix computed using the Harvey (1989) information matrix
        """
        return -self.observed_information_matrix(params)

    def _hessian_opg(self, params):
        """
        Hessian matrix computed using the outer product of gradients
        information matrix
        """
        return -self.opg_information_matrix(params)

    def _hessian_cs(self, params, *args, **kwargs):
        """
        Hessian matrix computed by second-order complex-step differentiation
        on the `loglike` function.
        """

        transformed = (
            args[0] if len(args) > 0 else kwargs.get('transformed', False)
        )

        f = lambda params, **kwargs: self.loglike(params, **kwargs) / self.nobs
        hessian = approx_hess_cs(params, f, kwargs={
            'transformed': transformed
        })

        return hessian

    @property
    def start_params(self):
        """
        (array) Starting parameters for maximum likelihood estimation.
        """
        if hasattr(self, '_start_params'):
            return self._start_params
        else:
            raise NotImplementedError

    @property
    def param_names(self):
        """
        (list of str) List of human readable parameter names (for parameters
        actually included in the model).
        """
        if hasattr(self, '_param_names'):
            return self._param_names
        else:
            try:
                names = ['param.%d' % i for i in range(len(self.start_params))]
            except NotImplementedError:
                names = []
            return names

    def transform_jacobian(self, unconstrained):
        """
        Jacobian matrix for the parameter transformation function

        Parameters
        ----------
        unconstrained : array_like
            Array of unconstrained parameters used by the optimizer.

        Returns
        -------
        jacobian : array
            Jacobian matrix of the transformation, evaluated at `unconstrained`

        Notes
        -----
        This is a numerical approximation.

        See Also
        --------
        transform_params
        """
        return approx_fprime_cs(unconstrained, self.transform_params)

    def transform_params(self, unconstrained):
        """
        Transform unconstrained parameters used by the optimizer to constrained
        parameters used in likelihood evaluation

        Parameters
        ----------
        unconstrained : array_like
            Array of unconstrained parameters used by the optimizer, to be
            transformed.

        Returns
        -------
        constrained : array_like
            Array of constrained parameters which may be used in likelihood
            evalation.

        Notes
        -----
        This is a noop in the base class, subclasses should override where
        appropriate.
        """
        return np.array(unconstrained, ndmin=1)

    def untransform_params(self, constrained):
        """
        Transform constrained parameters used in likelihood evaluation
        to unconstrained parameters used by the optimizer

        Parameters
        ----------
        constrained : array_like
            Array of constrained parameters used in likelihood evalution, to be
            transformed.

        Returns
        -------
        unconstrained : array_like
            Array of unconstrained parameters used by the optimizer.

        Notes
        -----
        This is a noop in the base class, subclasses should override where
        appropriate.
        """
        return np.array(constrained, ndmin=1)

    def update(self, params, transformed=True):
        """
        Update the parameters of the model

        Parameters
        ----------
        params : array_like
            Array of new parameters.
        transformed : boolean, optional
            Whether or not `params` is already transformed. If set to False,
            `transform_params` is called. Default is True.

        Returns
        -------
        params : array_like
            Array of parameters.

        Notes
        -----
        Since Model is a base class, this method should be overridden by
        subclasses to perform actual updating steps.
        """
        params = np.array(params, ndmin=1)

        if not transformed:
            params = self.transform_params(params)

        return params

    def simulate(self, params, nsimulations, measurement_shocks=None,
                 state_shocks=None, initial_state=None):
        """
        Simulate a new time series following the state space model

        Parameters
        ----------
        params : array_like
            Array of model parameters.
        nsimulations : int
            The number of observations to simulate. If the model is
            time-invariant this can be any number. If the model is
            time-varying, then this number must be less than or equal to the
            number
        measurement_shocks : array_like, optional
            If specified, these are the shocks to the measurement equation,
            :math:`\varepsilon_t`. If unspecified, these are automatically
            generated using a pseudo-random number generator. If specified,
            must be shaped `nsimulations` x `k_endog`, where `k_endog` is the
            same as in the state space model.
        state_shocks : array_like, optional
            If specified, these are the shocks to the state equation,
            :math:`\eta_t`. If unspecified, these are automatically
            generated using a pseudo-random number generator. If specified,
            must be shaped `nsimulations` x `k_posdef` where `k_posdef` is the
            same as in the state space model.
        initial_state : array_like, optional
            If specified, this is the state vector at time zero, which should
            be shaped (`k_states` x 1), where `k_states` is the same as in the
            state space model. If unspecified, but the model has been
            initialized, then that initialization is used. If unspecified and
            the model has not been initialized, then a vector of zeros is used.
            Note that this is not included in the returned `simulated_states`
            array.

        Returns
        -------
        simulated_obs : array
            An (nsimulations x k_endog) array of simulated observations.
        """
        self.update(params)

        simulated_obs, simulated_states = self.ssm.simulate(
            nsimulations, measurement_shocks, state_shocks, initial_state)

        # Simulated obs is (k_endog x nobs); don't want to squeeze in
        # case of npredictions = 1
        if simulated_obs.shape[0] == 1:
            simulated_obs = simulated_obs[0,:]
        else:
            simulated_obs = simulated_obs.T
        return simulated_obs

    def impulse_responses(self, params, steps=1, impulse=0,
                          orthogonalized=False, cumulative=False, **kwargs):
        """
        Impulse response function

        Parameters
        ----------
        params : array_like
            Array of model parameters.
        steps : int, optional
            The number of steps for which impulse responses are calculated.
            Default is 1. Note that the initial impulse is not counted as a
            step, so if `steps=1`, the output will have 2 entries.
        impulse : int or array_like
            If an integer, the state innovation to pulse; must be between 0
            and `k_posdef-1`. Alternatively, a custom impulse vector may be
            provided; must be shaped `k_posdef x 1`.
        orthogonalized : boolean, optional
            Whether or not to perform impulse using orthogonalized innovations.
            Note that this will also affect custum `impulse` vectors. Default
            is False.
        cumulative : boolean, optional
            Whether or not to return cumulative impulse responses. Default is
            False.
        **kwargs
            If the model is time-varying and `steps` is greater than the number
            of observations, any of the state space representation matrices
            that are time-varying must have updated values provided for the
            out-of-sample steps.
            For example, if `design` is a time-varying component, `nobs` is 10,
            and `steps` is 15, a (`k_endog` x `k_states` x 5) matrix must be
            provided with the new design matrix values.

        Returns
        -------
        impulse_responses : array
            Responses for each endogenous variable due to the impulse
            given by the `impulse` argument. A (steps + 1 x k_endog) array.

        Notes
        -----
        Intercepts in the measurement and state equation are ignored when
        calculating impulse responses.

        """
        self.update(params)
        return self.ssm.impulse_responses(
            steps, impulse, orthogonalized, cumulative, **kwargs)

    @classmethod
    def from_formula(cls, formula, data, subset=None):
        """
        Not implemented for state space models
        """
        raise NotImplementedError


class MLEResults(tsbase.TimeSeriesModelResults):
    r"""
    Class to hold results from fitting a state space model.

    Parameters
    ----------
    model : MLEModel instance
        The fitted model instance
    params : array
        Fitted parameters
    filter_results : KalmanFilter instance
        The underlying state space model and Kalman filter output

    Attributes
    ----------
    model : Model instance
        A reference to the model that was fit.
    filter_results : KalmanFilter instance
        The underlying state space model and Kalman filter output
    nobs : float
        The number of observations used to fit the model.
    params : array
        The parameters of the model.
    scale : float
        This is currently set to 1.0 and not used by the model or its results.

    See Also
    --------
    MLEModel
    statsmodels.tsa.statespace.kalman_filter.FilterResults
    statsmodels.tsa.statespace.representation.FrozenRepresentation
    """
    def __init__(self, model, params, results, cov_type='opg',
                 cov_kwds=None, **kwargs):
        self.data = model.data

        tsbase.TimeSeriesModelResults.__init__(self, model, params,
                                               normalized_cov_params=None,
                                               scale=1.)

        # Save the state space representation output
        self.filter_results = results
        if isinstance(results, SmootherResults):
            self.smoother_results = results
        else:
            self.smoother_results = None

        # Dimensions
        self.nobs = model.nobs

        # Setup covariance matrix notes dictionary
        if not hasattr(self, 'cov_kwds'):
            self.cov_kwds = {}
        self.cov_type = cov_type

        # Setup the cache
        self._cache = resettable_cache()

        # Handle covariance matrix calculation
        if cov_kwds is None:
                cov_kwds = {}
        try:
            self._rank = None
            self._get_robustcov_results(cov_type=cov_type, use_self=True,
                                        **cov_kwds)
        except np.linalg.LinAlgError:
            self._rank = 0
            k_params = len(self.params)
            self.cov_params_default = np.zeros((k_params, k_params)) * np.nan
            self.cov_kwds['cov_type'] = (
                'Covariance matrix could not be calculated: singular.'
                ' information matrix.')

        # References of filter and smoother output
        for name in ['filtered_state', 'filtered_state_cov', 'predicted_state',
                     'predicted_state_cov', 'forecasts', 'forecasts_error',
                     'forecasts_error_cov', 'smoothed_state',
                     'smoothed_state_cov', 'smoothed_measurement_disturbance',
                     'smoothed_state_disturbance',
                     'smoothed_measurement_disturbance_cov',
                     'smoothed_state_disturbance_cov']:
            setattr(self, name, getattr(self.filter_results, name, None))

    def _get_robustcov_results(self, cov_type='opg', **kwargs):
        """
        Create new results instance with specified covariance estimator as
        default

        Note: creating new results instance currently not supported.

        Parameters
        ----------
        cov_type : string
            the type of covariance matrix estimator to use. See Notes below
        kwargs : depends on cov_type
            Required or optional arguments for covariance calculation.
            See Notes below.

        Returns
        -------
        results : results instance
            This method creates a new results instance with the requested
            covariance as the default covariance of the parameters.
            Inferential statistics like p-values and hypothesis tests will be
            based on this covariance matrix.

        Notes
        -----
        The following covariance types and required or optional arguments are
        currently available:

        - 'opg' for the outer product of gradient estimator
        - 'oim' for the observed information matrix estimator, calculated
          using the method of Harvey (1989)
        - 'cs' for the observed information matrix estimator, calculated
          using a numerical (complex step) approximation of the Hessian
          matrix.
        - 'delta' for the observed information matrix estimator, calculated
          using a numerical (complex step) approximation of the Hessian along
          with the delta method (method of propagation of errors)
          applied to the parameter transformation function `transform_params`.
        - 'robust' for an approximate (quasi-maximum likelihood) covariance
          matrix that may be valid even in the presense of some
          misspecifications. Intermediate calculations use the 'oim'
          method.
        - 'robust_cs' is the same as 'robust' except that the intermediate
          calculations use the 'cs' method.
        """

        import statsmodels.stats.sandwich_covariance as sw

        use_self = kwargs.pop('use_self', False)
        if use_self:
            res = self
        else:
            raise NotImplementedError
            res = self.__class__(
                self.model, self.params,
                normalized_cov_params=self.normalized_cov_params,
                scale=self.scale)

        # Set the new covariance type
        res.cov_type = cov_type
        res.cov_kwds = {}

        # Calculate the new covariance matrix
        if len(self.params) == 0:
            res.cov_params_default = np.zeros((0,0))
            res._rank = 0
            res.cov_kwds['cov_type'] = (
                'No parameters estimated.')
        elif self.cov_type == 'cs':
            res.cov_params_default = res.cov_params_cs
            res.cov_kwds['description'] = (
                'Covariance matrix calculated using numerical (complex-step)'
                ' differentiation.')
        elif self.cov_type == 'delta':
            res.cov_params_default = res.cov_params_delta
            res.cov_kwds['description'] = (
                'Covariance matrix calculated using numerical differentiation'
                ' and the delta method (method of propagation of errors)'
                ' applied to the parameter transformation function.')
        elif self.cov_type == 'oim':
            res.cov_params_default = res.cov_params_oim
            res.cov_kwds['description'] = (
                'Covariance matrix calculated using the observed information'
                ' matrix described in Harvey (1989).')
        elif self.cov_type == 'opg':
            res.cov_params_default = res.cov_params_opg
            res.cov_kwds['description'] = (
                'Covariance matrix calculated using the outer product of'
                ' gradients.'
            )
        elif self.cov_type == 'robust' or self.cov_type == 'robust_oim':
            res.cov_params_default = res.cov_params_robust_oim
            res.cov_kwds['description'] = (
                'Quasi-maximum likelihood covariance matrix used for'
                ' robustness to some misspecifications; calculated using the'
                ' observed information matrix described in Harvey (1989).')
        elif self.cov_type == 'robust_cs':
            res.cov_params_default = res.cov_params_robust_cs
            res.cov_kwds['description'] = (
                'Quasi-maximum likelihood covariance matrix used for'
                ' robustness to some misspecifications; calculated using'
                ' numerical (complex-step) differentiation.')
        else:
            raise NotImplementedError('Invalid covariance matrix type.')

        return res

    @cache_readonly
    def aic(self):
        """
        (float) Akaike Information Criterion
        """
        # return -2*self.llf + 2*self.params.shape[0]
        return aic(self.llf, self.nobs, self.params.shape[0])

    @cache_readonly
    def bic(self):
        """
        (float) Bayes Information Criterion
        """
        # return -2*self.llf + self.params.shape[0]*np.log(self.nobs)
        return bic(self.llf, self.nobs, self.params.shape[0])

    @cache_readonly
    def cov_params_cs(self):
        """
        (array) The variance / covariance matrix. Computed using the numerical
        Hessian computed without using parameter transformations.
        """
        nobs = (self.model.nobs - self.filter_results.loglikelihood_burn)
        # When using complex-step methods, cannot rely on Cholesky inversion
        # because variance parameters will then have a complex component which
        # which implies non-positive-definiteness.
        inversion_method = INVERT_UNIVARIATE | SOLVE_LU
        evaluated_hessian = self.model._hessian_cs(
            self.params, transformed=True, inversion_method=inversion_method
        )
        self.model.update(self.params)

        neg_cov, singular_values = pinv_extended(nobs * evaluated_hessian)

        if self._rank is None:
            self._rank = np.linalg.matrix_rank(np.diag(singular_values))

        return -neg_cov

    @cache_readonly
    def cov_params_delta(self):
        """
        (array) The variance / covariance matrix. Computed using the numerical
        Hessian computed using parameter transformations and the Delta method
        (method of propagation of errors).
        """
        nobs = (self.model.nobs - self.filter_results.loglikelihood_burn)

        unconstrained = self.model.untransform_params(self.params)
        jacobian = self.model.transform_jacobian(unconstrained)
        neg_cov, singular_values = pinv_extended(
            nobs * self.model._hessian_cs(unconstrained, transformed=False)
        )

        if self._rank is None:
            self._rank = np.linalg.matrix_rank(np.diag(singular_values))

        return np.dot(np.dot(jacobian, -neg_cov), jacobian.transpose())

    @cache_readonly
    def cov_params_oim(self):
        """
        (array) The variance / covariance matrix. Computed using the method
        from Harvey (1989).
        """
        nobs = (self.model.nobs - self.filter_results.loglikelihood_burn)
        cov_params, singular_values = pinv_extended(
            nobs * self.model.observed_information_matrix(self.params)
        )

        if self._rank is None:
            self._rank = np.linalg.matrix_rank(np.diag(singular_values))

        return cov_params

    @cache_readonly
    def cov_params_opg(self):
        """
        (array) The variance / covariance matrix. Computed using the outer
        product of gradients method.
        """
        nobs = (self.model.nobs - self.filter_results.loglikelihood_burn)
        # When using complex-step methods, cannot rely on Cholesky inversion
        # because variance parameters will then have a complex component which
        # which implies non-positive-definiteness.
        inversion_method = INVERT_UNIVARIATE | SOLVE_LU
        cov_params, singular_values = pinv_extended(
            nobs *
            self.model.opg_information_matrix(
                self.params, inversion_method=inversion_method
            )
        )

        if self._rank is None:
            self._rank = np.linalg.matrix_rank(np.diag(singular_values))

        return cov_params

    @cache_readonly
    def cov_params_robust(self):
        """
        (array) The QMLE variance / covariance matrix. Alias for
        `cov_params_robust_oim`
        """
        return self.cov_params_robust_oim

    @cache_readonly
    def cov_params_robust_oim(self):
        """
        (array) The QMLE variance / covariance matrix. Computed using the
        method from Harvey (1989) as the evaluated hessian.
        """
        nobs = (self.model.nobs - self.filter_results.loglikelihood_burn)
        cov_opg = self.cov_params_opg
        evaluated_hessian = (
            nobs * self.model.observed_information_matrix(self.params)
        )
        cov_params, singular_values = pinv_extended(
            np.dot(np.dot(evaluated_hessian, cov_opg), evaluated_hessian)
        )

        if self._rank is None:
            self._rank = np.linalg.matrix_rank(np.diag(singular_values))

        return cov_params

    @cache_readonly
    def cov_params_robust_cs(self):
        """
        (array) The QMLE variance / covariance matrix. Computed using the
        numerical Hessian computed without using parameter transformations as
        the evaluated hessian.
        """
        nobs = (self.model.nobs - self.filter_results.loglikelihood_burn)
        cov_opg = self.cov_params_opg
        # When using complex-step methods, cannot rely on Cholesky inversion
        # because variance parameters will then have a complex component which
        # which implies non-positive-definiteness.
        inversion_method = INVERT_UNIVARIATE | SOLVE_LU
        evaluated_hessian = (
            nobs *
            self.model._hessian_cs(self.params, transformed=True,
                                   inversion_method=inversion_method)
        )
        cov_params, singular_values = pinv_extended(
            np.dot(np.dot(evaluated_hessian, cov_opg), evaluated_hessian)
        )

        if self._rank is None:
            self._rank = np.linalg.matrix_rank(np.diag(singular_values))

        return cov_params

    @cache_readonly
    def fittedvalues(self):
        """
        (array) The predicted values of the model. An (nobs x k_endog) array.
        """
        # This is a (k_endog x nobs array; don't want to squeeze in case of
        # the corner case where nobs = 1 (mostly a concern in the predict or
        # forecast functions, but here also to maintain consistency)
        fittedvalues = self.filter_results.forecasts
        if fittedvalues.shape[0] == 1:
            fittedvalues = fittedvalues[0,:]
        else:
            fittedvalues = fittedvalues.T
        return fittedvalues

    @cache_readonly
    def hqic(self):
        """
        (float) Hannan-Quinn Information Criterion
        """
        # return -2*self.llf + 2*np.log(np.log(self.nobs))*self.params.shape[0]
        return hqic(self.llf, self.nobs, self.params.shape[0])

    @cache_readonly
    def llf_obs(self):
        """
        (float) The value of the log-likelihood function evaluated at `params`.
        """
        return self.model.loglikeobs(self.params)

    @cache_readonly
    def llf(self):
        """
        (float) The value of the log-likelihood function evaluated at `params`.
        """
        return self.llf_obs[self.filter_results.loglikelihood_burn:].sum()

    @cache_readonly
    def loglikelihood_burn(self):
        """
        (float) The number of observations during which the likelihood is not
        evaluated.
        """
        return self.filter_results.loglikelihood_burn

    @cache_readonly
    def pvalues(self):
        """
        (array) The p-values associated with the z-statistics of the
        coefficients. Note that the coefficients are assumed to have a Normal
        distribution.
        """
        return norm.sf(np.abs(self.zvalues)) * 2

    @cache_readonly
    def resid(self):
        """
        (array) The model residuals. An (nobs x k_endog) array.
        """
        # This is a (k_endog x nobs array; don't want to squeeze in case of
        # the corner case where nobs = 1 (mostly a concern in the predict or
        # forecast functions, but here also to maintain consistency)
        resid = self.filter_results.forecasts_error
        if resid.shape[0] == 1:
            resid = resid[0,:]
        else:
            resid = resid.T
        return resid

    @cache_readonly
    def zvalues(self):
        """
        (array) The z-statistics for the coefficients.
        """
        return self.params / self.bse

    def test_normality(self, method):
        """
        Test for normality of standardized residuals.

        Null hypothesis is normality.

        Parameters
        ----------
        method : string {'jarquebera'} or None
            The statistical test for normality. Must be 'jarquebera' for
            Jarque-Bera normality test. If None, an attempt is made to select
            an appropriate test.

        Notes
        -----
        If the first `d` loglikelihood values were burned (i.e. in the
        specified model, `loglikelihood_burn=d`), then this test is calculated
        ignoring the first `d` residuals.

        See Also
        --------
        statsmodels.stats.stattools.jarque_bera

        """
        if method is None:
            method = 'jarquebera'

        if method == 'jarquebera':
            from statsmodels.stats.stattools import jarque_bera
            d = self.loglikelihood_burn
            output = np.array(jarque_bera(
                self.filter_results.standardized_forecasts_error[:, d:],
                axis=1
            )).transpose()
        else:
            raise NotImplementedError('Invalid normality test method.')

        return output

    def test_heteroskedasticity(self, method, alternative='two-sided',
                                use_f=True):
        """
        Test for heteroskedasticity of standardized residuals

        Tests whether the sum-of-squares in the first third of the sample is
        significantly different than the sum-of-squares in the last third
        of the sample. Analogous to a Goldfeld-Quandt test.

        Parameters
        ----------
        method : string {'breakvar'} or None
            The statistical test for heteroskedasticity. Must be 'breakvar'
            for test of a break in the variance. If None, an attempt is
            made to select an appropriate test.
        alternative : string, 'increasing', 'decreasing' or 'two-sided'
            This specifies the alternative for the p-value calculation. Default
            is two-sided.
        use_f : boolean, optional
            Whether or not to compare against the asymptotic distribution
            (chi-squared) or the approximate small-sample distribution (F).
            Default is True (i.e. default is to compare against an F
            distribution).

        Notes
        -----
        The null hypothesis is of no heteroskedasticity. That means different
        things depending on which alternative is selected:

        - Increasing: Null hypothesis is that the variance is not increasing
          throughout the sample; that the sum-of-squares in the later
          subsample is *not* greater than the sum-of-squares in the earlier
          subsample.
        - Decreasing: Null hypothesis is that the variance is not decreasing
          throughout the sample; that the sum-of-squares in the earlier
          subsample is *not* greater than the sum-of-squares in the later
          subsample.
        - Two-sided: Null hypothesis is that the variance is not changing
          throughout the sample. Both that the sum-of-squares in the earlier
          subsample is not greater than the sum-of-squares in the later
          subsample *and* that the sum-of-squares in the later subsample is
          not greater than the sum-of-squares in the earlier subsample.

        For :math:`h = [T/3]`, the test statistic is:

        .. math::

            H(h) = \sum_{t=T-h+1}^T  \tilde v_t^2
            \left / \sum_{t=d+1}^{d+1+h} \tilde v_t^2 \right .

        where :math:`d` is the number of periods in which the loglikelihood was
        burned in the parent model (usually corresponding to diffuse
        initialization).

        This statistic can be tested against an :math:`F(h,h)` distribution.
        Alternatively, :math:`h H(h)` is asymptotically distributed according
        to :math:`\chi_h^2`; this second test can be applied by passing
        `asymptotic=True` as an argument.

        See section 5.4 of [1]_ for the above formula and discussion, as well
        as additional details.

        TODO

        - Allow specification of :math:`h`

        Returns
        -------
        output : array
            An array with `(test_statistic, pvalue)` for each endogenous
            variable. The array is then sized `(k_endog, 2)`. If the method is
            called as `het = res.test_heteroskedasticity()`, then `het[0]` is
            an array of size 2 corresponding to the first endogenous variable,
            where `het[0][0]` is the test statistic, and `het[0][1]` is the
            p-value.

        References
        ----------
        .. [1] Harvey, Andrew C. 1990.
           Forecasting, Structural Time Series Models and the Kalman Filter.
           Cambridge University Press.

        """
        if method is None:
            method = 'breakvar'

        if method == 'breakvar':
            # Store some values
            squared_resid = self.filter_results.standardized_forecasts_error**2
            d = self.loglikelihood_burn
            h = int(np.round((self.nobs - d) / 3))

            # Calculate the test statistics for each endogenous variable
            test_statistics = np.array([
                np.sum(squared_resid[i][-h:]) / np.sum(squared_resid[i][d:d+h])
                for i in range(self.model.k_endog)
            ])

            # Setup functions to calculate the p-values
            if use_f:
                from scipy.stats import f
                pval_lower = lambda test_statistics: f.cdf(test_statistics, h, h)
                pval_upper = lambda test_statistics: f.sf(test_statistics, h, h)
            else:
                from scipy.stats import chi2
                pval_lower = lambda test_statistics: chi2.cdf(h*test_statistics, h)
                pval_upper = lambda test_statistics: chi2.sf(h*test_statistics, h)

            # Calculate the one- or two-sided p-values
            alternative = alternative.lower()
            if alternative in ['i', 'inc', 'increasing']:
                p_values = pval_upper(test_statistics)
            elif alternative in ['d', 'dec', 'decreasing']:
                test_statistics = 1. / test_statistics
                p_values = pval_upper(test_statistics)
            elif alternative in ['2', '2-sided', 'two-sided']:
                p_values = 2 * np.minimum(
                    pval_lower(test_statistics),
                    pval_upper(test_statistics)
                )
            else:
                raise ValueError('Invalid alternative.')

            output = np.c_[test_statistics, p_values]
        else:
            raise NotImplementedError('Invalid heteroskedasticity test'
                                      ' method.')

        return output

    def test_serial_correlation(self, method, lags=None):
        """
        Ljung-box test for no serial correlation of standardized residuals

        Null hypothesis is no serial correlation.

        Parameters
        ----------
        method : string {'ljungbox','boxpierece'} or None
            The statistical test for serial correlation. If None, an attempt is
            made to select an appropriate test.
        lags : None, int or array_like
            If lags is an integer then this is taken to be the largest lag
            that is included, the test result is reported for all smaller lag
            length.
            If lags is a list or array, then all lags are included up to the
            largest lag in the list, however only the tests for the lags in the
            list are reported.
            If lags is None, then the default maxlag is 12*(nobs/100)^{1/4}

        Returns
        -------
        output : array
            An array with `(test_statistic, pvalue)` for each endogenous
            variable and each lag. The array is then sized
            `(k_endog, 2, lags)`. If the method is called as
            `ljungbox = res.test_serial_correlation()`, then `ljungbox[i]`
            holds the results of the Ljung-Box test (as would be returned by
            `statsmodels.stats.diagnostic.acorr_ljungbox`) for the `i`th
            endogenous variable.

        Notes
        -----
        If the first `d` loglikelihood values were burned (i.e. in the
        specified model, `loglikelihood_burn=d`), then this test is calculated
        ignoring the first `d` residuals.

        See Also
        --------
        statsmodels.stats.diagnostic.acorr_ljungbox

        """
        if method is None:
            method = 'ljungbox'

        if method == 'ljungbox' or method == 'boxpierce':
            from statsmodels.stats.diagnostic import acorr_ljungbox
            d = self.loglikelihood_burn
            output = []

            # Default lags for acorr_ljungbox is 40, but may not always have
            # that many observations
            if lags is None:
                lags = min(40, self.nobs - d - 1)

            for i in range(self.model.k_endog):
                results = acorr_ljungbox(
                    self.filter_results.standardized_forecasts_error[i][d:],
                    lags=lags, boxpierce=(method == 'boxpierce'))
                if method == 'ljungbox':
                    output.append(results[0:2])
                else:
                    output.append(results[2:])
                
            output = np.c_[output]
        else:
            raise NotImplementedError('Invalid serial correlation test'
                                      ' method.')
        return output

    def get_prediction(self, start=None, end=None, dynamic=False, **kwargs):
        """
        In-sample prediction and out-of-sample forecasting

        Parameters
        ----------
        start : int, str, or datetime, optional
            Zero-indexed observation number at which to start forecasting,
            i.e., the first forecast is start. Can also be a date string to
            parse or a datetime type. Default is the the zeroth observation.
        end : int, str, or datetime, optional
            Zero-indexed observation number at which to end forecasting, i.e.,
            the last forecast is end. Can also be a date string to
            parse or a datetime type. However, if the dates index does not
            have a fixed frequency, end must be an integer index if you
            want out of sample prediction. Default is the last observation in
            the sample.
        dynamic : boolean, int, str, or datetime, optional
            Integer offset relative to `start` at which to begin dynamic
            prediction. Can also be an absolute date string to parse or a
            datetime type (these are not interpreted as offsets).
            Prior to this observation, true endogenous values will be used for
            prediction; starting with this observation and continuing through
            the end of prediction, forecasted endogenous values will be used
            instead.
        **kwargs
            Additional arguments may required for forecasting beyond the end
            of the sample. See `FilterResults.predict` for more details.

        Returns
        -------
        forecast : array
            Array of out of in-sample predictions and / or out-of-sample
            forecasts. An (npredict x k_endog) array.
        """
        if start is None:
            start = 0

        # Handle start and end (e.g. dates)
        start = self.model._get_predict_start(start)
        end, out_of_sample = self.model._get_predict_end(end)

        # Handle string dynamic
        dates = self.data.dates
        if isinstance(dynamic, str):
            if dates is None:
                raise ValueError("Got a string for dynamic and dates is None")
            dtdynamic = self.model._str_to_date(dynamic)
            try:
                dynamic_start = self.model._get_dates_loc(dates, dtdynamic)

                dynamic = dynamic_start - start
            except KeyError:
                raise ValueError("Dynamic must be in dates. Got %s | %s" %
                                 (str(dynamic), str(dtdynamic)))

        # Perform the prediction
        # This is a (k_endog x npredictions) array; don't want to squeeze in
        # case of npredictions = 1
        prediction_results = self.filter_results.predict(
            start, end+out_of_sample+1, dynamic, **kwargs
        )

        # Return a new mlemodel.PredictionResults object
        if self.data.dates is None:
            row_labels = self.data.row_labels
        else:
            row_labels = self.data.predict_dates
        return PredictionResultsWrapper(
            PredictionResults(self, prediction_results, row_labels=row_labels))

    def get_forecast(self, steps=1, **kwargs):
        """
        Out-of-sample forecasts

        Parameters
        ----------
        steps : int, str, or datetime, optional
            If an integer, the number of steps to forecast from the end of the
            sample. Can also be a date string to parse or a datetime type.
            However, if the dates index does not have a fixed frequency, steps
            must be an integer. Default
        **kwargs
            Additional arguments may required for forecasting beyond the end
            of the sample. See `FilterResults.predict` for more details.

        Returns
        -------
        forecast : array
            Array of out of sample forecasts. A (steps x k_endog) array.
        """
        if isinstance(steps, int):
            end = self.nobs+steps-1
        else:
            end = steps
        return self.get_prediction(start=self.nobs, end=end, **kwargs)

    def predict(self, start=None, end=None, dynamic=False, **kwargs):
        """
        In-sample prediction and out-of-sample forecasting

        Parameters
        ----------
        start : int, str, or datetime, optional
            Zero-indexed observation number at which to start forecasting,
            i.e., the first forecast is start. Can also be a date string to
            parse or a datetime type. Default is the the zeroth observation.
        end : int, str, or datetime, optional
            Zero-indexed observation number at which to end forecasting, i.e.,
            the last forecast is end. Can also be a date string to
            parse or a datetime type. However, if the dates index does not
            have a fixed frequency, end must be an integer index if you
            want out of sample prediction. Default is the last observation in
            the sample.
        dynamic : boolean, int, str, or datetime, optional
            Integer offset relative to `start` at which to begin dynamic
            prediction. Can also be an absolute date string to parse or a
            datetime type (these are not interpreted as offsets).
            Prior to this observation, true endogenous values will be used for
            prediction; starting with this observation and continuing through
            the end of prediction, forecasted endogenous values will be used
            instead.
        **kwargs
            Additional arguments may required for forecasting beyond the end
            of the sample. See `FilterResults.predict` for more details.

        Returns
        -------
        forecast : array
            Array of out of in-sample predictions and / or out-of-sample
            forecasts. An (npredict x k_endog) array.
        """
        if start is None:
            start = 0
        # Handle start and end (e.g. dates)
        start = self.model._get_predict_start(start)
        end, out_of_sample = self.model._get_predict_end(end)

        # Handle string dynamic
        dates = self.data.dates
        if isinstance(dynamic, str):
            if dates is None:
                raise ValueError("Got a string for dynamic and dates is None")
            dtdynamic = self.model._str_to_date(dynamic)
            try:
                dynamic_start = self.model._get_dates_loc(dates, dtdynamic)

                dynamic = dynamic_start - start
            except KeyError:
                raise ValueError("Dynamic must be in dates. Got %s | %s" %
                                 (str(dynamic), str(dtdynamic)))

        # Perform the prediction
        # This is a (k_endog x npredictions) array; don't want to squeeze in
        # case of npredictions = 1
        prediction_results = self.filter_results.predict(
            start, end+out_of_sample+1, dynamic, **kwargs
        )
        predicted_mean = prediction_results.forecasts
        if predicted_mean.shape[0] == 1:
            predicted_mean = predicted_mean[0,:]
        else:
            predicted_mean = predicted_mean.T
        return predicted_mean

    def forecast(self, steps=1, **kwargs):
        """
        Out-of-sample forecasts

        Parameters
        ----------
        steps : int, str, or datetime, optional
            If an integer, the number of steps to forecast from the end of the
            sample. Can also be a date string to parse or a datetime type.
            However, if the dates index does not have a fixed frequency, steps
            must be an integer. Default
        **kwargs
            Additional arguments may required for forecasting beyond the end
            of the sample. See `FilterResults.predict` for more details.

        Returns
        -------
        forecast : array
            Array of out of sample forecasts. A (steps x k_endog) array.
        """
        if isinstance(steps, int):
            end = self.nobs+steps-1
        else:
            end = steps
        return self.predict(start=self.nobs, end=end, **kwargs)

    def simulate(self, nsimulations, measurement_shocks=None,
                 state_shocks=None, initial_state=None):
        """
        Simulate a new time series following the state space model

        Parameters
        ----------
        nsimulations : int
            The number of observations to simulate. If the model is
            time-invariant this can be any number. If the model is
            time-varying, then this number must be less than or equal to the
            number
        measurement_shocks : array_like, optional
            If specified, these are the shocks to the measurement equation,
            :math:`\varepsilon_t`. If unspecified, these are automatically
            generated using a pseudo-random number generator. If specified,
            must be shaped `nsimulations` x `k_endog`, where `k_endog` is the
            same as in the state space model.
        state_shocks : array_like, optional
            If specified, these are the shocks to the state equation,
            :math:`\eta_t`. If unspecified, these are automatically
            generated using a pseudo-random number generator. If specified,
            must be shaped `nsimulations` x `k_posdef` where `k_posdef` is the
            same as in the state space model.
        initial_state : array_like, optional
            If specified, this is the state vector at time zero, which should
            be shaped (`k_states` x 1), where `k_states` is the same as in the
            state space model. If unspecified, but the model has been
            initialized, then that initialization is used. If unspecified and
            the model has not been initialized, then a vector of zeros is used.
            Note that this is not included in the returned `simulated_states`
            array.

        Returns
        -------
        simulated_obs : array
            An (nsimulations x k_endog) array of simulated observations.
        """
        return self.model.simulate(self.params, nsimulations,
            measurement_shocks, state_shocks, initial_state)

    def impulse_responses(self, steps=1, impulse=0, orthogonalized=False,
                          cumulative=False, **kwargs):
        """
        Impulse response function

        Parameters
        ----------
        steps : int, optional
            The number of steps for which impulse responses are calculated.
            Default is 1. Note that the initial impulse is not counted as a
            step, so if `steps=1`, the output will have 2 entries.
        impulse : int or array_like
            If an integer, the state innovation to pulse; must be between 0
            and `k_posdef-1`. Alternatively, a custom impulse vector may be
            provided; must be shaped `k_posdef x 1`.
        orthogonalized : boolean, optional
            Whether or not to perform impulse using orthogonalized innovations.
            Note that this will also affect custum `impulse` vectors. Default
            is False.
        cumulative : boolean, optional
            Whether or not to return cumulative impulse responses. Default is
            False.
        **kwargs
            If the model is time-varying and `steps` is greater than the number
            of observations, any of the state space representation matrices
            that are time-varying must have updated values provided for the
            out-of-sample steps.
            For example, if `design` is a time-varying component, `nobs` is 10,
            and `steps` is 15, a (`k_endog` x `k_states` x 5) matrix must be
            provided with the new design matrix values.

        Returns
        -------
        impulse_responses : array
            Responses for each endogenous variable due to the impulse
            given by the `impulse` argument. A (steps + 1 x k_endog) array.

        Notes
        -----
        Intercepts in the measurement and state equation are ignored when
        calculating impulse responses.

        """
        return self.model.impulse_responses(self.params, steps, impulse,
            orthogonalized, cumulative, **kwargs)

    def plot_diagnostics(self, variable=0, lags=10, fig=None, figsize=None):
        """
        Diagnostic plots for standardized residuals of one endogenous variable

        Parameters
        ----------
        variable : integer, optional
            Index of the endogenous variable for which the diagnostic plots
            should be created. Default is 0.
        lags : integer, optional
            Number of lags to include in the correlogram. Default is 10.
        fig : Matplotlib Figure instance, optional
            If given, subplots are created in this figure instead of in a new
            figure. Note that the 2x2 grid will be created in the provided
            figure using `fig.add_subplot()`.
        figsize : tuple, optional
            If a figure is created, this argument allows specifying a size.
            The tuple is (width, height).

        Notes
        -----
        Produces a 2x2 plot grid with the following plots (ordered clockwise
        from top left):

        1. Standardized residuals over time
        2. Histogram plus estimated density of standardized residulas, along
           with a Normal(0,1) density plotted for reference.
        3. Normal Q-Q plot, with Normal reference line.
        4. Correlogram

        See Also
        --------
        statsmodels.graphics.gofplots.qqplot
        statsmodels.graphics.tsaplots.plot_acf
        """
        from statsmodels.graphics.utils import _import_mpl, create_mpl_fig
        _import_mpl()
        fig = create_mpl_fig(fig, figsize)
        # Eliminate residuals associated with burned likelihoods
        d = self.loglikelihood_burn
        resid = self.filter_results.standardized_forecasts_error[variable, d:]

        # Top-left: residuals vs time
        ax = fig.add_subplot(221)
        if hasattr(self.data, 'dates') and self.data.dates is not None:
            x = self.data.dates[self.loglikelihood_burn:]._mpl_repr()
        else:
            x = np.arange(len(resid))
        ax.plot(x, resid)
        ax.hlines(0, x[0], x[-1], alpha=0.5)
        ax.set_xlim(x[0], x[-1])
        ax.set_title('Standardized residual')

        # Top-right: histogram, Gaussian kernel density, Normal density
        # Can only do histogram and Gaussian kernel density on the non-null
        # elements
        resid_nonmissing = resid[~(np.isnan(resid))]
        ax = fig.add_subplot(222)
        ax.hist(resid_nonmissing, normed=True, label='Hist')
        from scipy.stats import gaussian_kde, norm
        kde = gaussian_kde(resid_nonmissing)
        xlim = (-1.96*2, 1.96*2)
        x = np.linspace(xlim[0], xlim[1])
        ax.plot(x, kde(x), label='KDE')
        ax.plot(x, norm.pdf(x), label='N(0,1)')
        ax.set_xlim(xlim)
        ax.legend()
        ax.set_title('Histogram plus estimated density')

        # Bottom-left: QQ plot
        ax = fig.add_subplot(223)
        from statsmodels.graphics.gofplots import qqplot
        qqplot(resid, line='s', ax=ax)
        ax.set_title('Normal Q-Q')

        # Bottom-right: Correlogram
        ax = fig.add_subplot(224)
        from statsmodels.graphics.tsaplots import plot_acf
        plot_acf(resid, ax=ax, lags=lags)
        ax.set_title('Correlogram')

        ax.set_ylim(-1,1)

        return fig

<<<<<<< HEAD
    def summary(self, alpha=.05, start=None, title=None, model_name=None):
=======
    def summary(self, alpha=.05, start=None, title=None, model_name=None,
                display_params=True):
>>>>>>> fcb31d8d
        """
        Summarize the Model

        Parameters
        ----------
        alpha : float, optional
            Significance level for the confidence intervals. Default is 0.05.
        start : int, optional
            Integer of the start observation. Default is 0.
        model_name : string
            The name of the model used. Default is to use model class name.

        Returns
        -------
        summary : Summary instance
            This holds the summary table and text, which can be printed or
            converted to various output formats.

        See Also
        --------
        statsmodels.iolib.summary.Summary
        """
        from statsmodels.iolib.summary import Summary

        # Model specification results
        model = self.model
        if title is None:
            title = 'Statespace Model Results'

        if start is None:
            start = 0
        if self.data.dates is not None:
            dates = self.data.dates
            d = dates[start]
            sample = ['%02d-%02d-%02d' % (d.month, d.day, d.year)]
            d = dates[-1]
            sample += ['- ' + '%02d-%02d-%02d' % (d.month, d.day, d.year)]
        else:
            sample = [str(start), ' - ' + str(self.model.nobs)]

        # Standardize the model name as a list of str
        if model_name is None:
            model_name = model.__class__.__name__

        # Diagnostic tests results
        het = self.test_heteroskedasticity(method='breakvar')
        lb = self.test_serial_correlation(method='ljungbox')
        jb = self.test_normality(method='jarquebera')

        # Create the tables
        if not isinstance(model_name, list):
            model_name = [model_name]

        top_left = [('Dep. Variable:', None)]
        top_left.append(('Model:', [model_name[0]]))
        for i in range(1, len(model_name)):
            top_left.append(('', ['+ ' + model_name[i]]))
        top_left += [
            ('Date:', None),
            ('Time:', None),
            ('Sample:', [sample[0]]),
            ('', [sample[1]])
        ]

        top_right = [
            ('No. Observations:', [self.model.nobs]),
            ('Log Likelihood', ["%#5.3f" % self.llf]),
            ('AIC', ["%#5.3f" % self.aic]),
            ('BIC', ["%#5.3f" % self.bic]),
            ('HQIC', ["%#5.3f" % self.hqic])
        ]

        if hasattr(self, 'cov_type'):
            top_left.append(('Covariance Type:', [self.cov_type]))

        format_str = lambda array: [
            ', '.join(['{0:.2f}'.format(i) for i in array])
        ]
        diagn_left = [('Ljung-Box (Q):', format_str(lb[:,0,-1])),
                      ('Prob(Q):', format_str(lb[:,1,-1])),
                      ('Heteroskedasticity (H):', format_str(het[:,0])),
                      ('Prob(H) (two-sided):', format_str(het[:,1]))
                      ]

        diagn_right = [('Jarque-Bera (JB):', format_str(jb[:,0])),
                       ('Prob(JB):', format_str(jb[:,1])),
                       ('Skew:', format_str(jb[:,2])),
                       ('Kurtosis:', format_str(jb[:,3]))
                       ]

        summary = Summary()
        summary.add_table_2cols(self, gleft=top_left, gright=top_right,
                                title=title)
        if len(self.params) > 0 and display_params:
            summary.add_table_params(self, alpha=alpha,
                                     xname=self.data.param_names, use_t=False)
        summary.add_table_2cols(self, gleft=diagn_left, gright=diagn_right,
                                title="")

        # Add warnings/notes, added to text format only
        etext = []
        if hasattr(self, 'cov_type') and 'description' in self.cov_kwds:
            etext.append(self.cov_kwds['description'])
        if self._rank < len(self.params):
            etext.append("Covariance matrix is singular or near-singular,"
                         " with condition number %6.3g. Standard errors may be"
                         " unstable." % np.linalg.cond(self.cov_params()))

        if etext:
            etext = ["[{0}] {1}".format(i + 1, text)
                     for i, text in enumerate(etext)]
            etext.insert(0, "Warnings:")
            summary.add_extra_txt(etext)

        return summary


class MLEResultsWrapper(wrap.ResultsWrapper):
    _attrs = {
        'zvalues': 'columns',
        'cov_params_cs': 'cov',
        'cov_params_default': 'cov',
        'cov_params_delta': 'cov',
        'cov_params_oim': 'cov',
        'cov_params_opg': 'cov',
        'cov_params_robust': 'cov',
        'cov_params_robust_cs': 'cov',
        'cov_params_robust_oim': 'cov',
    }
    _wrap_attrs = wrap.union_dicts(tsbase.TimeSeriesResultsWrapper._wrap_attrs,
                                   _attrs)
    _methods = {
        'forecast': 'dates',
        'simulate': 'ynames',
        'impulse_responses': 'ynames'
    }
    _wrap_methods = wrap.union_dicts(
        tsbase.TimeSeriesResultsWrapper._wrap_methods, _methods)
wrap.populate_wrapper(MLEResultsWrapper, MLEResults)


class PredictionResults(pred.PredictionResults):
    """

    Parameters
    ----------
    prediction_results : kalman_filter.PredictionResults instance
        Results object from prediction after fitting or filtering a state space
        model.
    row_labels : iterable
        Row labels for the predicted data.

    Attributes
    ----------

    """
    def __init__(self, model, prediction_results, row_labels=None):
        self.model = Bunch(data=model.data.__class__(
            endog=prediction_results.endog.T,
            predict_dates=getattr(model.data, 'predict_dates', None))
        )
        self.prediction_results = prediction_results

        # Get required values
        predicted_mean = self.prediction_results.forecasts
        if predicted_mean.shape[0] == 1:
            predicted_mean = predicted_mean[0, :]
        else:
            predicted_mean = predicted_mean.transpose()

        var_pred_mean = self.prediction_results.forecasts_error_cov
        if var_pred_mean.shape[0] == 1:
            var_pred_mean = var_pred_mean[0, 0, :]
        else:
            var_pred_mean = var_pred_mean.transpose()

        # Initialize
        super(PredictionResults, self).__init__(predicted_mean, var_pred_mean,
                                                dist='norm',
                                                row_labels=row_labels,
                                                link=identity())

    def conf_int(self, method='endpoint', alpha=0.05, **kwds):
        # TODO: this performs metadata wrapping, and that should be handled
        #       by attach_* methods. However, they don't currently support
        #       this use case.
        conf_int = super(PredictionResults, self).conf_int(
            method, alpha, **kwds)

        if self.model.data.predict_dates is not None:
            conf_int = pd.DataFrame(conf_int,
                                    index=self.model.data.predict_dates)

        return conf_int

    def summary_frame(self, endog=0, what='all', alpha=0.05):
        # TODO: finish and cleanup
        # import pandas as pd
        from statsmodels.compat.collections import OrderedDict
        #ci_obs = self.conf_int(alpha=alpha, obs=True) # need to split
        ci_mean = self.conf_int(alpha=alpha)
        to_include = OrderedDict()
        if self.predicted_mean.ndim == 1:
            yname = self.model.data.ynames
            to_include['mean'] = self.predicted_mean
            to_include['mean_se'] = self.se_mean
            k_endog = 1
        else:
            yname = self.model.data.ynames[endog]
            to_include['mean'] = self.predicted_mean[:, endog]
            to_include['mean_se'] = self.se_mean[:, endog]
            k_endog = self.predicted_mean.shape[1]
        to_include['mean_ci_lower'] = ci_mean[:, endog]
        to_include['mean_ci_upper'] = ci_mean[:, k_endog + endog]


        self.table = to_include
        #OrderedDict doesn't work to preserve sequence
        # pandas dict doesn't handle 2d_array
        #data = np.column_stack(list(to_include.values()))
        #names = ....
        res = pd.DataFrame(to_include, index=self.row_labels,
                           columns=to_include.keys())
        res.columns.name = yname
        return res


class PredictionResultsWrapper(wrap.ResultsWrapper):
    _attrs = {
        'predicted_mean': 'dates',
        'se_mean': 'dates',
        't_values': 'dates',
    }
    _wrap_attrs = wrap.union_dicts(_attrs)

    _methods = {}
    _wrap_methods = wrap.union_dicts(_methods)
wrap.populate_wrapper(PredictionResultsWrapper, PredictionResults)<|MERGE_RESOLUTION|>--- conflicted
+++ resolved
@@ -2103,12 +2103,8 @@
 
         return fig
 
-<<<<<<< HEAD
-    def summary(self, alpha=.05, start=None, title=None, model_name=None):
-=======
     def summary(self, alpha=.05, start=None, title=None, model_name=None,
                 display_params=True):
->>>>>>> fcb31d8d
         """
         Summarize the Model
 
