--- conflicted
+++ resolved
@@ -1154,7 +1154,6 @@
             self.cov_kwds['cov_type'] = (
                 'Covariance matrix could not be calculated: singular.'
                 ' information matrix.')
-<<<<<<< HEAD
 
         # References of filter and smoother output
         for name in ['filtered_state', 'filtered_state_cov', 'predicted_state',
@@ -1165,8 +1164,6 @@
                      'smoothed_measurement_disturbance_cov',
                      'smoothed_state_disturbance_cov']:
             setattr(self, name, getattr(self.filter_results, name, None))
-=======
->>>>>>> 76bba0e2
 
     def _get_robustcov_results(self, cov_type='opg', **kwargs):
         """
@@ -1504,7 +1501,6 @@
         """
         return self.params / self.bse
 
-<<<<<<< HEAD
     def test_normality(self, method):
         """
         Test for normality of standardized residuals.
@@ -1744,8 +1740,6 @@
                                       ' method.')
         return output
 
-=======
->>>>>>> 76bba0e2
     def get_prediction(self, start=None, end=None, dynamic=False, **kwargs):
         """
         In-sample prediction and out-of-sample forecasting
@@ -1816,7 +1810,6 @@
             row_labels = self.data.predict_dates
         return PredictionResultsWrapper(
             PredictionResults(self, prediction_results, row_labels=row_labels))
-<<<<<<< HEAD
 
     def get_forecast(self, steps=1, **kwargs):
         """
@@ -1881,74 +1874,6 @@
         """
         if start is None:
             start = 0
-
-=======
-
-    def get_forecast(self, steps=1, **kwargs):
-        """
-        Out-of-sample forecasts
-
-        Parameters
-        ----------
-        steps : int, str, or datetime, optional
-            If an integer, the number of steps to forecast from the end of the
-            sample. Can also be a date string to parse or a datetime type.
-            However, if the dates index does not have a fixed frequency, steps
-            must be an integer. Default
-        **kwargs
-            Additional arguments may required for forecasting beyond the end
-            of the sample. See `FilterResults.predict` for more details.
-
-        Returns
-        -------
-        forecast : array
-            Array of out of sample forecasts. A (steps x k_endog) array.
-        """
-        if isinstance(steps, int):
-            end = self.nobs+steps-1
-        else:
-            end = steps
-        return self.get_prediction(start=self.nobs, end=end, **kwargs)
-
-    def predict(self, start=None, end=None, dynamic=False, **kwargs):
-        """
-        In-sample prediction and out-of-sample forecasting
-
-        Parameters
-        ----------
-        start : int, str, or datetime, optional
-            Zero-indexed observation number at which to start forecasting,
-            i.e., the first forecast is start. Can also be a date string to
-            parse or a datetime type. Default is the the zeroth observation.
-        end : int, str, or datetime, optional
-            Zero-indexed observation number at which to end forecasting, i.e.,
-            the last forecast is end. Can also be a date string to
-            parse or a datetime type. However, if the dates index does not
-            have a fixed frequency, end must be an integer index if you
-            want out of sample prediction. Default is the last observation in
-            the sample.
-        dynamic : boolean, int, str, or datetime, optional
-            Integer offset relative to `start` at which to begin dynamic
-            prediction. Can also be an absolute date string to parse or a
-            datetime type (these are not interpreted as offsets).
-            Prior to this observation, true endogenous values will be used for
-            prediction; starting with this observation and continuing through
-            the end of prediction, forecasted endogenous values will be used
-            instead.
-        **kwargs
-            Additional arguments may required for forecasting beyond the end
-            of the sample. See `FilterResults.predict` for more details.
-
-        Returns
-        -------
-        forecast : array
-            Array of out of in-sample predictions and / or out-of-sample
-            forecasts. An (npredict x k_endog) array.
-        """
-        if start is None:
-            start = 0
-
->>>>>>> 76bba0e2
         # Handle start and end (e.g. dates)
         start = self.model._get_predict_start(start)
         end, out_of_sample = self.model._get_predict_end(end)
@@ -2008,7 +1933,6 @@
 
     def simulate(self, nsimulations, measurement_shocks=None,
                  state_shocks=None, initial_state=None):
-<<<<<<< HEAD
         """
         Simulate a new time series following the state space model
 
@@ -2091,90 +2015,6 @@
         calculating impulse responses.
 
         """
-=======
-        """
-        Simulate a new time series following the state space model
-
-        Parameters
-        ----------
-        nsimulations : int
-            The number of observations to simulate. If the model is
-            time-invariant this can be any number. If the model is
-            time-varying, then this number must be less than or equal to the
-            number
-        measurement_shocks : array_like, optional
-            If specified, these are the shocks to the measurement equation,
-            :math:`\varepsilon_t`. If unspecified, these are automatically
-            generated using a pseudo-random number generator. If specified,
-            must be shaped `nsimulations` x `k_endog`, where `k_endog` is the
-            same as in the state space model.
-        state_shocks : array_like, optional
-            If specified, these are the shocks to the state equation,
-            :math:`\eta_t`. If unspecified, these are automatically
-            generated using a pseudo-random number generator. If specified,
-            must be shaped `nsimulations` x `k_posdef` where `k_posdef` is the
-            same as in the state space model.
-        initial_state : array_like, optional
-            If specified, this is the state vector at time zero, which should
-            be shaped (`k_states` x 1), where `k_states` is the same as in the
-            state space model. If unspecified, but the model has been
-            initialized, then that initialization is used. If unspecified and
-            the model has not been initialized, then a vector of zeros is used.
-            Note that this is not included in the returned `simulated_states`
-            array.
-
-        Returns
-        -------
-        simulated_obs : array
-            An (nsimulations x k_endog) array of simulated observations.
-        """
-        return self.model.simulate(self.params, nsimulations,
-            measurement_shocks, state_shocks, initial_state)
-
-    def impulse_responses(self, steps=1, impulse=0, orthogonalized=False,
-                          cumulative=False, **kwargs):
-        """
-        Impulse response function
-
-        Parameters
-        ----------
-        steps : int, optional
-            The number of steps for which impulse responses are calculated.
-            Default is 1. Note that the initial impulse is not counted as a
-            step, so if `steps=1`, the output will have 2 entries.
-        impulse : int or array_like
-            If an integer, the state innovation to pulse; must be between 0
-            and `k_posdef-1`. Alternatively, a custom impulse vector may be
-            provided; must be shaped `k_posdef x 1`.
-        orthogonalized : boolean, optional
-            Whether or not to perform impulse using orthogonalized innovations.
-            Note that this will also affect custum `impulse` vectors. Default
-            is False.
-        cumulative : boolean, optional
-            Whether or not to return cumulative impulse responses. Default is
-            False.
-        **kwargs
-            If the model is time-varying and `steps` is greater than the number
-            of observations, any of the state space representation matrices
-            that are time-varying must have updated values provided for the
-            out-of-sample steps.
-            For example, if `design` is a time-varying component, `nobs` is 10,
-            and `steps` is 15, a (`k_endog` x `k_states` x 5) matrix must be
-            provided with the new design matrix values.
-
-        Returns
-        -------
-        impulse_responses : array
-            Responses for each endogenous variable due to the impulse
-            given by the `impulse` argument. A (steps + 1 x k_endog) array.
-
-        Notes
-        -----
-        Intercepts in the measurement and state equation are ignored when
-        calculating impulse responses.
-
-        """
->>>>>>> 76bba0e2
         return self.model.impulse_responses(self.params, steps, impulse,
             orthogonalized, cumulative, **kwargs)
 
@@ -2395,10 +2235,7 @@
     }
     _wrap_attrs = wrap.union_dicts(tsbase.TimeSeriesResultsWrapper._wrap_attrs,
                                    _attrs)
-<<<<<<< HEAD
-=======
-
->>>>>>> 76bba0e2
+
     _methods = {
         'forecast': 'dates',
         'simulate': 'ynames',
